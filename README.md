# Casanovo

**_De Novo_ Mass Spectrometry Peptide Sequencing with a Transformer Model**

![image](https://user-images.githubusercontent.com/32707537/152622912-ca87da20-a64c-4e3f-9ca1-721c6b0d9c64.png)

If you use Casanovo in your work, please cite the following publication:

- Yilmaz, M., Fondrie, W. E., Bittremieux, W., Oh, S. & Noble, W. S. *De novo* mass spectrometry peptide sequencing with a transformer model. in *Proceedings of the 39th International Conference on Machine Learning - ICML '22* vol. 162 25514–25522 (PMLR, 2022). [https://proceedings.mlr.press/v162/yilmaz22a.html](https://proceedings.mlr.press/v162/yilmaz22a.html)

## Documentation

#### https://casanovo.readthedocs.io/en/latest/

## Getting started with Casanovo

We recommend to run Casanovo in a dedicated **Anaconda** environment.
This helps keep your environment for Casanovo and its dependencies separate from your other Python environments.
**This is especially helpful because Casanovo works within a specific range of Python versions (3.8 ≥ Python version > 3.10).**

- Check out the [Windows](https://docs.anaconda.com/anaconda/install/windows/#), [MacOS](https://docs.anaconda.com/anaconda/install/mac-os/), and [Linux](https://docs.anaconda.com/anaconda/install/linux/) installation instructions.

Once you have Anaconda installed, you can use this helpful [cheat sheet](https://docs.conda.io/projects/conda/en/4.6.0/_downloads/52a95608c49671267e40c689e0bc00ca/conda-cheatsheet.pdf) to see common commands and what they do.

### Environment creation

Open up the anaconda prompt and run this command:

```
conda create --name casanovo_env python=3.8
```

This will create an anaconda environment called `casanovo_env` that has Python 3.8 installed.
(You can check if it was created by typing `conda env list`.)

You can activate this environment by typing:

```
conda activate casanovo_env
```

To the left of your anaconda prompt line it should now say **(casanovo_env)** instead of **(base)**.
If this is the case, then you have set up anaconda and the environment properly.

**Be sure to retype in the activation command into your terminal when you reopen anaconda and want to use Casanovo.**
The base environment most likely will not work.

### Installation

Install Casanovo as a Python package from this repository (requires 3.8 ≥ [Python version] > 3.10 , dependencies will be installed automatically as needed):

```
pip install git+https://github.com/Noble-Lab/casanovo.git
```

Once installed, Casanovo can be used with a simple command line interface.
**Run `casanovo --help` for more details.**
All auxiliary data, model, and training-related parameters can be specified in a user created `.yaml` configuration file.
See [`casanovo/config.yaml`](https://github.com/Noble-Lab/casanovo/blob/main/casanovo/config.yaml) for the default configuration that was used to obtain the reported results.


### Model weights

When running Casanovo in `denovo` or `eval` mode, Casanovo needs compatible pretrained model weights to make predictions.
Model weights can be found on the [Releases page](https://github.com/Noble-Lab/casanovo/releases) under the "Assets" for each release (file extension: .ckpt).
The model file can then be specified using the `--model` command-line parameter when executing Casanovo.
To assist users, if no model file is specified Casanovo will try to download and use compatible a model file automatically.

Not all releases might have a model file included on the [Releases page](https://github.com/Noble-Lab/casanovo/releases), in which case model weights for alternative releases with the same major version number can be used.

### Example commands

- To run _de novo_ sequencing:

```
casanovo --mode=denovo --peak_path=path/to/predict/spectra.mgf --output=path/to/output
```

Casanovo can predict peptide sequences for MS/MS data in mzML, mzXML, and MGF files.
This will write peptide predictions for the given MS/MS spectra to the specified output file in mzTab format.

- To evaluate _de novo_ sequencing performance based on known spectrum annotations:

```
casanovo --mode=eval --peak_path=path/to/test/annotated_spectra.mgf
```

To evaluate the peptide predictions, ground truth peptide labels need to be provided as an annotated MGF file.

- To train a model from scratch:

```
casanovo --mode=train --peak_path=path/to/train/annotated_spectra.mgf --peak_path_val=path/to/validation/annotated_spectra.mgf
```

Training and validation MS/MS data need to be provided as annotated MGF files.

If a training is continued for a previously trained model, specify the starting model weights using `--model`.

### Example job

We will demonstrate how to use Casanovo using a small walkthrough example on a small MGF file (~100 MS/MS spectra).
The example MGF file is available at [`sample_data/sample_preprocessed_spectra.mgf`](https://github.com/Noble-Lab/casanovo/blob/main/sample_data/sample_preprocessed_spectra.mgf`).

1. Install Casanovo (see above for details).
2. Ensure you are in the proper anaconda environment by typing `conda activate casanovo_env`. (If you named your environment differently, type in that name instead.)
3. Run this command:
```
casanovo --mode=denovo --peak_path=[PATH_TO]/sample_preprocessed_spectra.mgf
```
<<<<<<< HEAD
=======
Make sure you use the proper filepath to the `pretrained_excl_mouse.ckpt` file.
    - Note: If you want to get the output mzTab file in different location than the working directory, specify an alternative output location using the `--output` parameter.
>>>>>>> 8fb53519

This job will take very little time to run (< 1 minute).

Congratulations! You got Casanovo to work.

## Common Troubleshooting / FAQ

**I installed Casanovo and it worked before, but I after reopening Anaconda it says that Casanovo is not installed.**

Make sure you are in the `casanovo_env` environment. You can ensure this by typing:

```
conda activate casanovo_env
```

**Which command-line options are available?**

Run the following command in your command prompt to see all possible command-line configuration options:
```
casanovo --help
```

Additionally, you can use a configuration file to fully customize Casanovo.
You can find the `config.yaml` configuration file that is used by default [here](https://github.com/Noble-Lab/casanovo/blob/main/casanovo/config.yaml).

**I get a "CUDA out of memory" error when trying to run Casanovo. Help!**

This means that there was not enough (free) memory available on your GPU to run Casanovo, which is especially likely to happen when you are using a smaller, consumer-grade GPU.
We recommend trying to decrease the `train_batch_size` or `predict_batch_size` options in the [config file](https://github.com/Noble-Lab/casanovo/blob/main/casanovo/config.yaml) (depending on whether the error occurred during `train` or `denovo` mode) to reduce the number of spectra that are processed simultaneously.
Additionally, we recommend shutting down any other processes that may be running on the GPU, so that Casanovo can exclusively use the GPU.

**How do I solve a "PermissionError: GitHub API rate limit exceeded" error when trying to run Casanovo?**

When running Casanovo in `denovo` or `eval` mode, Casanovo needs compatible pretrained model weights to make predictions.
If no model weights file is specified using the `--model` command-line parameter, Casanovo will automatically try to download the latest compatible model file from GitHub and save it to its cache for subsequent use.
However, the GitHub API is limited to maximum 60 requests per hour per IP address.
Consequently, if Casanovo has been executed multiple times already, it might temporarily not be able to communicate with GitHub.
You can avoid this error by explicitly specifying the model file using the `--model` parameter.<|MERGE_RESOLUTION|>--- conflicted
+++ resolved
@@ -108,11 +108,8 @@
 ```
 casanovo --mode=denovo --peak_path=[PATH_TO]/sample_preprocessed_spectra.mgf
 ```
-<<<<<<< HEAD
-=======
-Make sure you use the proper filepath to the `pretrained_excl_mouse.ckpt` file.
-    - Note: If you want to get the output mzTab file in different location than the working directory, specify an alternative output location using the `--output` parameter.
->>>>>>> 8fb53519
+
+Note: If you want to get the output mzTab file in different location than the working directory, specify an alternative output location using the `--output` parameter.
 
 This job will take very little time to run (< 1 minute).
 
