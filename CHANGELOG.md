# Changelog

All notable changes to this project will be documented in this file.

The format is based on [Keep a Changelog](https://keepachangelog.com/en/1.0.0/), and this project adheres to [Semantic Versioning](https://semver.org/spec/v2.0.0.html).

## [Unreleased]

<<<<<<< HEAD
### Changed

- The CLI has been overhauled to use subcommands.
- Upgraded to Lightning >=2.0
- Checkpointing is now configured to save the top-k models instead of all.
- `every_n_train_steps` has been renamed to `val_check_interval` in accordance to the corresponding Pytorch Lightning parameter.

### Fixed

- Casanovo now runs on CPU and can passes all tests.

=======
>>>>>>> e1e1bb07
### Added

-  Checkpoints now include model parameters, allowing for mismatches with the provided configuration file.
- `accelerator` parameter now controls the accelerator (CPU, GPU, etc) that is used.
- `devices` parameter controls the number of accelerators used.
- `val_check_interval` parameter now controls the frequency of both validation epochs and model checkpointing during training.

### Changed

- The CLI has been overhauled to use subcommands.
- Upgraded to Lightning >=2.0
- Checkpointing is now configured to save the top-k models instead of all.
- We now log steps rather than epochs as units of progress during training.
- Validation performance metrics are logged (and added to tensorboard) at the validation epoch, and training loss is logged at the end of training epoch, i.e. training and validation metrics are logged asynchronously.
- Irrelevant warning messages on the console output and in the log file are no longer shown.
- Nicely format logged warnings.

### Removed

- Remove config option for a custom Pytorch Lightning logger

### Fixed

- Casanovo now runs on CPU and can passes all tests.
- Upgrade to Depthcharge v0.2.0 to fix sinusoidal encoding.
- Correctly refer to input peak files by their full file path.

## [3.3.0] - 2023-04-04

### Added

- Included the `min_peptide_len` parameter in the configuration file to restrict predictions to peptide with a minimum length.
- Export multiple PSMs per spectrum using the `top_match` parameter in the configuration file.

### Changed

- Calculate the amino acid scores as the average of the amino acid scores and the peptide score.
- Spectra from mzML and mzXML peak files are referred to by their scan numbers in the mzTab output instead of their indexes.

### Fixed

- Verify that the final predicted amino acid is the stop token.
- Spectra are correctly matched to their input peak file when analyzing multiple files simultaneously.
- The score of the stop token is taken into account when calculating the predicted peptide score.
- Peptides with incorrect N-terminal modifications (multiple or internal positions) are no longer predicted.

## [3.2.0] - 2022-11-18

### Changed

- Update PyTorch Lightning global seed setting.
- Use beam search decoding rather than greedy decoding to predict the peptides.

### Fixed

- Don't use model weights with incorrect major version number.

## [3.1.0] - 2022-11-03

### Added

- Matching model weights are automatically downloaded from GitHub.
- Automatically calculate testing code coverage.

### Changed

- Maximum supported Python version updated to 3.10.
- No need to explicitly specify a config file, the default config will be used instead.
- Initialize Tensorboard during training by passing its directory location.

### Fixed

- Don't use worker threads on Windows and MacOS.
- Fix for running when no GPU is available.

## [3.0.0] - 2022-10-10

### Added

- The first PyPI release! :tada:
- Tests are run on every PR automatically.
- Test code coverage must be maintained or improved with each change.
- Log the active Casanovo configuration.
- Log to both the console and a log file.
- Use all available hardware resources (GPU and CPU).
- Add ICML paper citation info.
- Document GPU out of memory error in the README.
- Allow mzML and mzXML peak files as input during predicting.
- Ability to reuse an existing HDF5 index during training.
- Move the changelog information from the README to CHANGELOG.

### Changed

- Consistent code formatting using black.
- Assign a negative score to peptide predictions that don't fit the precursor _m_/_z_ tolerance.
- Faster empty token detection during decoding.
- Consistently set the random seed to get reproducible results.
- Spectrum indexes are written to temporary HDF5 files.
- Use spectrum_utils for spectrum preprocessing.
- Rename the mode to predict peptides for unknown spectra from `test` to `predict`.
- Export spectrum predictions to mzTab files.
- Update the residue alphabet to include N-terminal modifications (acetylation, carbamidomethylation, NH3 loss).
- Specify input peak files as a shell pattern rather than by their directory.
- Make the config file optional to specify.

### Removed

- Always preprocess spectra, rather than having this as a user option.

### Fixed

- Don't log overly detailed messages from dependencies.
- Don't crash on invalid spectrum preprocessing.
- Ensure that config values have the correct type.
- Don't crash when an invalid residue is encountered during predicting (i.e. an N-terminal modification in another position).
- Don't penalize peptide scores if the precursor _m_/_z_ fits a C13 difference.

## [2.1.1] - 2022-07-27

### Added

- Update tutorial in the README.

## [2.1.0] - 2022-07-02

### Fixed

- Use latest depthcharge version with stable memory usage and fix to positional encoding for amino acids.

## [2.0.1] - 2022-06-13

### Added

- Include release notes in the README.

## [2.0.0] - 2022-06-05

### Added

- Additional CLI functionality.
- Unit testing using pytest.
- Include a tutorial in the README.
- Publish documentation using sphinx/ReadTheDocs.

### Changed

- Specify config as a YAML file.

## [1.2.0] - 2022-03-07

### Added

- Include peptide and amino acid confidence scores in output file.

## [1.1.2] - 2022-02-20

### Added

- Support for multiple input MGF files in a directory.

## [1.1.1] - 2022-02-10

### Added

- Provide more CLI options.
- Ability to specify a custom config file.

## [1.1.0] - 2022-02-04

### Added

- Data infrastructure.
- Model and training/testing functionality.

## [1.0.0] - 2022-01-28

### Added

- Initial Casanovo version.

[Unreleased]: https://github.com/Noble-Lab/casanovo/compare/v3.3.0...HEAD
[3.3.0]: https://github.com/Noble-Lab/casanovo/compare/v3.2.0...v3.3.0
[3.2.0]: https://github.com/Noble-Lab/casanovo/compare/v3.1.0...v3.2.0
[3.1.0]: https://github.com/Noble-Lab/casanovo/compare/v3.0.0...v3.1.0
[3.0.0]: https://github.com/Noble-Lab/casanovo/compare/v2.1.1...v3.0.0
[2.1.1]: https://github.com/Noble-Lab/casanovo/compare/v2.1.0...v2.1.1
[2.1.0]: https://github.com/Noble-Lab/casanovo/compare/v2.0.1...v2.1.0
[2.0.1]: https://github.com/Noble-Lab/casanovo/compare/v2.0.0...v2.0.1
[2.0.0]: https://github.com/Noble-Lab/casanovo/compare/v1.2.0...v2.0.0
[1.2.0]: https://github.com/Noble-Lab/casanovo/compare/v1.1.2...v1.2.0
[1.1.2]: https://github.com/Noble-Lab/casanovo/compare/v1.1.1...v1.1.2
[1.1.1]: https://github.com/Noble-Lab/casanovo/compare/v1.1.0...v1.1.1
[1.1.0]: https://github.com/Noble-Lab/casanovo/compare/v1.0.0...v1.1.0
[1.0.0]: https://github.com/Noble-Lab/casanovo/releases/tag/v1.0.0<|MERGE_RESOLUTION|>--- conflicted
+++ resolved
@@ -6,20 +6,6 @@
 
 ## [Unreleased]
 
-<<<<<<< HEAD
-### Changed
-
-- The CLI has been overhauled to use subcommands.
-- Upgraded to Lightning >=2.0
-- Checkpointing is now configured to save the top-k models instead of all.
-- `every_n_train_steps` has been renamed to `val_check_interval` in accordance to the corresponding Pytorch Lightning parameter.
-
-### Fixed
-
-- Casanovo now runs on CPU and can passes all tests.
-
-=======
->>>>>>> e1e1bb07
 ### Added
 
 -  Checkpoints now include model parameters, allowing for mismatches with the provided configuration file.
@@ -36,6 +22,7 @@
 - Validation performance metrics are logged (and added to tensorboard) at the validation epoch, and training loss is logged at the end of training epoch, i.e. training and validation metrics are logged asynchronously.
 - Irrelevant warning messages on the console output and in the log file are no longer shown.
 - Nicely format logged warnings.
+- `every_n_train_steps` has been renamed to `val_check_interval` in accordance to the corresponding Pytorch Lightning parameter.
 
 ### Removed
 
