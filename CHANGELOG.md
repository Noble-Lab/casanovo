--- conflicted
+++ resolved
@@ -6,11 +6,8 @@
 
 ## [Unreleased]
 
-<<<<<<< HEAD
-=======
 ## [4.1.0] - 2024-02-16
 
->>>>>>> b7f8ff9e
 ### Changed
 
 - Instead of having to specify `train_from_scratch` in the config file, training will proceed from an existing model weights file if this is given as an argument to `casanovo train`.
@@ -19,15 +16,12 @@
 
 - Fixed beam search decoding error due to non-deterministic selection of beams with equal scores.
 
-<<<<<<< HEAD
-=======
 ## [4.0.1] - 2023-12-25
 
 ### Fixed
 
 - Fix automatic PyPI upload.
 
->>>>>>> b7f8ff9e
 ## [4.0.0] - 2023-12-22
 
 ### Added
