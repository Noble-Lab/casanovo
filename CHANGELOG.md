--- conflicted
+++ resolved
@@ -6,11 +6,10 @@
 
 ## [Unreleased]
 
-<<<<<<< HEAD
 ### Changed
 
 - Update description of the `output` command-line argument to reflect that this is the root of the output (mzTab, log) files.
-=======
+
 ### Fixed
 
 - Precursor charges are now exported as integers instead of floats in the mzTab output file, in compliance with the mzTab specification.
@@ -51,7 +50,6 @@
 ### Fixed
 
 - Fix automatic PyPI upload.
->>>>>>> 70ea9fc1
 
 ## [4.0.0] - 2023-12-22
 
