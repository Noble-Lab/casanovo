--- conflicted
+++ resolved
@@ -25,16 +25,6 @@
 - `every_n_train_steps` has been renamed to `val_check_interval` in accordance to the corresponding Pytorch Lightning parameter.
 - Training batches are randomly shuffled.
 
-<<<<<<< HEAD
-### Fixed
-
-- Casanovo runs on CPU and can passes all tests.
-- Enable gradients during prediction and validation to avoid NaNs from occuring as a temporary workaround until a new Pytorch version is available.
-- Upgrade to depthcharge v0.2.3 for `PeptideTransformerDecoder` hotfix.
-- Correctly report amino acid precision and recall during validation.
-
-=======
->>>>>>> 9a446301
 ### Removed
 
 - Remove config option for a custom Pytorch Lightning logger.
@@ -47,6 +37,7 @@
 - Specifying custom residues to retrain Casanovo is now possible.
 - Upgrade to depthcharge v0.2.3 to fix sinusoidal encoding and for the `PeptideTransformerDecoder` hotfix.
 - Enable gradients during prediction and validation to avoid NaNs from occuring as a temporary workaround until a new Pytorch version is available.
+- Correctly report amino acid precision and recall during validation.
 
 ## [3.3.0] - 2023-04-04
 
