--- conflicted
+++ resolved
@@ -6,20 +6,6 @@
 
 ## [Unreleased]
 
-<<<<<<< HEAD
-### Changed
-
-- The CLI has been overhauled to use subcommands.
-- Upgraded to Lightning >=2.0
-- Checkpointing is now configured to save the top-k models instead of all.
-- Nicely format logged warnings.
-
-### Fixed
-
-- Casanovo now runs on CPU and can passes all tests.
-
-=======
->>>>>>> 8d2593bf
 ### Added
 
 -  Checkpoints now include model parameters, allowing for mismatches with the provided configuration file.
@@ -35,6 +21,7 @@
 - We now log steps rather than epochs as units of progress during training.
 - Validation performance metrics are logged (and added to tensorboard) at the validation epoch, and training loss is logged at the end of training epoch, i.e. training and validation metrics are logged asynchronously.
 - Irrelevant warning messages on the console output and in the log file are no longer shown.
+- Nicely format logged warnings.
 
 ### Removed
 
