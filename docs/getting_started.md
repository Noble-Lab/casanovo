# Getting Started

## Installation

We recommend to run Casanovo in a dedicated [Conda environment](https://docs.conda.io/en/latest/).
This helps keep your environment for Casanovo and its dependencies separate from your other Python environments.

```{Note}
Don't know what conda is?
Conda is a package manager for Python packages and many others.
We recommend installing the Anaconda Python distribution which includes conda.
Check out the [Windows](https://docs.anaconda.com/anaconda/install/windows/#), [MacOS](https://docs.anaconda.com/anaconda/install/mac-os/), and [Linux](https://docs.anaconda.com/anaconda/install/linux/) installation instructions.
```

Once you have Conda installed, you can use this helpful [cheat sheet](https://docs.conda.io/projects/conda/en/4.6.0/_downloads/52a95608c49671267e40c689e0bc00ca/conda-cheatsheet.pdf) to see common commands and what they do.

<<<<<<< HEAD
### Create a Conda environment
=======
### Create a Conda Cnvironment
>>>>>>> c469bb15

First, open the terminal (MacOS and Linux) or the Anaconda Prompt (Windows).
All of the commands that follow should be entered into this terminal or Anaconda Prompt window---that is, your *shell*.
To create a new Conda environment for Casanovo, run the following:

```sh
conda create --name casanovo_env python=3.13
```

This will create an Anaconda environment called `casanovo_env` that has Python 3.13 installed.

Activate this environment by running:

```sh
conda activate casanovo_env
```

Your shell should now say **(casanovo_env)** instead of **(base)**.
If this is the case, then you have set up Conda and the environment correctly.

```{note}
Be sure to retype in the activation command into your terminal when you reopen Anaconda and want to use Casanovo.
```

### *Optional:* Install PyTorch Manually

Casanovo employs the PyTorch machine learning framework, which by default will be installed automatically along with the other dependencies.
However, if you have a graphics processing unit (GPU) that you want Casanovo to use, we recommend installing PyTorch manually.
This will ensure that the version of PyTorch used by Casanovo will be compatible with your GPU.
For installation instructions, see the [PyTorch documentation](https://pytorch.org/get-started/locally/#start-locally)

### Install Casanovo

You can now install the Casanovo Python package (dependencies will be installed automatically as needed):

```sh
pip install casanovo
```

After installation, test that it was successful by viewing the Casanovo command line interface help:
```sh
casanovo --help
```
![`casanovo --help`](images/help.svg)


All auxiliary data, model, and training-related parameters can be specified in a YAML configuration file. 
To generate a YAML file containing the current Casanovo defaults, run:
```sh
casanovo configure
```
![`casanovo configure --help`](images/configure-help.svg)

When using Casanovo to sequence peptides from mass spectra or evaluate a previous model's performance, you can change some of the parameters in the first section of this file.
Parameters in the second section will not have an effect unless you are training a new Casanovo model.

### Download Model Weights

Using Casanovo to sequence peptides from new mass spectra, Casanovo needs compatible pretrained model weights to make its predictions.
By default, Casanovo will try to download the latest compatible model weights from GitHub when it is run. 

However, our model weights are uploaded with new Casanovo versions on the [Releases page](https://github.com/Noble-Lab/casanovo/releases) under the "Assets" for each release (file extension: `.ckpt`).
This model file or a custom one can then be specified using the `--model` command-line parameter when executing Casanovo.

Not all releases will have a model file included on the [Releases page](https://github.com/Noble-Lab/casanovo/releases), in which case model weights for alternative releases with the same major version number can be used.

The most recent model weights for Casanovo version 4.2 and above are currently provided under [Casanovo v4.2.0](https://github.com/Noble-Lab/casanovo/releases/tag/v4.2.0):
- `casanovo_v4_2_0.ckpt`: Default Casanovo weights to use as described in [Melendez et al.](https://pubs.acs.org/doi/full/10.1021/acs.jproteome.4c00422). These weights will be downloaded automatically if no weights are explicitly specified.

Alternatively, model weigths for Casanovo version 4.x as described in [Yilmaz et al.](https://www.nature.com/articles/s41467-024-49731-x) are currently provided under [Casanovo v4.0.0](https://github.com/Noble-Lab/casanovo/releases/tag/v4.0.0):
- `casanovo_massivekb.ckpt`: Casanovo weights to use when analyzing tryptic data. These weights need to be downloaded manually.
- `casanovo_nontryptic.ckpt`: Casanovo weights to use when analyzing non-tryptic data, obtained by fine-tuning the tryptic model on multi-enzyme data. These weights need to be downloaded manually.

## Running Casanovo

```{note}
We recommend a Linux system with a dedicated GPU to achieve optimal runtime performance.
```

<<<<<<< HEAD
### _De novo_ peptide sequencing
=======
### Sequence New Mass Spectra
>>>>>>> c469bb15

To *de novo* sequence your own mass spectra with Casanovo, use the `casanovo sequence` command:

```sh
casanovo sequence spectra.mgf
```
![`casanovo sequence --help`](images/sequence-help.svg)

Casanovo can predict peptide sequences for MS/MS spectra in mzML, mzXML, and MGF files.
This will write peptide predictions for the given MS/MS spectra to the specified output file in mzTab format.

### Evaluate *De Novo* Sequencing Performance

To evaluate _de novo_ sequencing performance based on known mass spectrum annotations, use the `casanovo sequence` command with the `--evaluate` option:

```sh
casanovo sequence annotated_spectra.mgf --evaluate
```
![`casanovo evaluate --help`](images/evaluate-help.svg)

To evaluate the peptide predictions, ground truth peptide labels must to be provided as an annotated MGF file where the peptide sequence is denoted in the `SEQ` field. 
Compatible MGF files are available from [MassIVE-KB](https://massive.ucsd.edu/ProteoSAFe/static/massive-kb-libraries.jsp).

<<<<<<< HEAD
### Database searching

To perform database search using Casanovo as a score function, use the `casanovo db-search` command:

```sh
casanovo db-search spectra.mgf proteome.fasta
```
![`casanovo db-search --help`](images/db-search-help.svg)

In this case, besides MS/MS spectra in mzML, mzXML, or MGF file(s), Casanovo needs as minimal input the protein database in the FASTA format.
Additional settings that determine how peptides are derived from the protein sequences can be specified in the YAML configuration file (default: tryptic digestion).
This will write PSM scores for the given MS/MS spectra and FASTA file to the specified output file in mzTab format.

```{note}
Database searching is an *experimental feature* that may run very slowly for large protein databases.
```

### Train a new model
=======
### Train a New Model
>>>>>>> c469bb15

To train a model from scratch, run:

```sh
casanovo train --validation_peak_path validation_spectra.mgf training_spectra.mgf
```
![`casanovo train --help`](images/train-help.svg)

Training and validation MS/MS data need to be provided as annotated MGF files, where the peptide sequence is denoted in the `SEQ` field.

If a training is continued for a previously trained model, specify the starting model weights using `--model`.

## Try Casanovo On a Small Example

Let's use Casanovo to sequence peptides from a small collection of mass spectra in an MGF file (~100 MS/MS spectra).
The example MGF file is available at [`sample_data/sample_preprocessed_spectra.mgf`](https://github.com/Noble-Lab/casanovo/blob/main/sample_data/sample_preprocessed_spectra.mgf).

To obtain *de novo* sequencing predictions for these spectra:
1. Download the example MGF above.
2. [Install Casanovo](#installation).
3. Ensure your Casanovo Conda environment is activated by typing `conda activate casanovo_env`. (If you named your environment differently, type in that name instead.)
4. Sequence the mass spectra with Casanovo, replacing `[PATH_TO]` with the path to the example MGF file that you downloaded:
```sh
casanovo sequence [PATH_TO]/sample_preprocessed_spectra.mgf
```

```{note}
If you want to store the output mzTab file in a different location than the current working directory, specify an alternative output location using the `--output_dir` parameter.
```

This job should complete in < 1 minute.

Congratulations! Casanovo is installed and running in *de novo* mode.

## Try database searching on a small example

We can also use Casanovo to perform database searching with the same MGF from above and a FASTA file.
The example MGF file is available at [`sample_data/sample_preprocessed_spectra.mgf`](https://github.com/Noble-Lab/casanovo/blob/main/sample_data/sample_preprocessed_spectra.mgf).
The example FASTA file is available at [`sample_data/preprocessed_mouse.fasta`](https://github.com/Noble-Lab/casanovo/blob/main/sample_data/preprocessed_mouse.fasta).

To run Casanovo in database searching mode:
1. Download the example MGF and FASTA files above.
2. [Install Casanovo](#installation).
3. Ensure your Casanovo Conda environment is activated by typing `conda activate casanovo_env`. (If you named your environment differently, type in that name instead.)
4. Perform database search with Casanovo-DB, replacing `[PATH_TO_MGF]` with the path to the example MGF file and replacing `[PATH_TO_FASTA]` with the path to the example FASTA file that you downloaded:
```sh
casanovo db-search [PATH_TO_MGF]/sample_preprocessed_spectra.mgf [PATH_TO_FASTA]/preprocessed_mouse.fasta
```

This job should complete in < 1 minute.

Congratulations! Casanovo is installed and running in database searching mode.<|MERGE_RESOLUTION|>--- conflicted
+++ resolved
@@ -14,11 +14,7 @@
 
 Once you have Conda installed, you can use this helpful [cheat sheet](https://docs.conda.io/projects/conda/en/4.6.0/_downloads/52a95608c49671267e40c689e0bc00ca/conda-cheatsheet.pdf) to see common commands and what they do.
 
-<<<<<<< HEAD
 ### Create a Conda environment
-=======
-### Create a Conda Cnvironment
->>>>>>> c469bb15
 
 First, open the terminal (MacOS and Linux) or the Anaconda Prompt (Windows).
 All of the commands that follow should be entered into this terminal or Anaconda Prompt window---that is, your *shell*.
@@ -98,11 +94,7 @@
 We recommend a Linux system with a dedicated GPU to achieve optimal runtime performance.
 ```
 
-<<<<<<< HEAD
 ### _De novo_ peptide sequencing
-=======
-### Sequence New Mass Spectra
->>>>>>> c469bb15
 
 To *de novo* sequence your own mass spectra with Casanovo, use the `casanovo sequence` command:
 
@@ -126,7 +118,6 @@
 To evaluate the peptide predictions, ground truth peptide labels must to be provided as an annotated MGF file where the peptide sequence is denoted in the `SEQ` field. 
 Compatible MGF files are available from [MassIVE-KB](https://massive.ucsd.edu/ProteoSAFe/static/massive-kb-libraries.jsp).
 
-<<<<<<< HEAD
 ### Database searching
 
 To perform database search using Casanovo as a score function, use the `casanovo db-search` command:
@@ -145,9 +136,6 @@
 ```
 
 ### Train a new model
-=======
-### Train a New Model
->>>>>>> c469bb15
 
 To train a model from scratch, run:
 
