"""A de novo peptide sequencing model."""
import logging
import re
from typing import Any, Dict, List, Optional, Tuple, Union

import depthcharge.masses
import numpy as np
import pytorch_lightning as pl
import torch
from depthcharge.components import ModelMixin, PeptideDecoder, SpectrumEncoder
from depthcharge.models.embed.model import PairedSpectrumEncoder

from . import evaluate
from ..data import ms_io


logger = logging.getLogger("casanovo")


class Spec2Pep(pl.LightningModule, ModelMixin):
    """
    A Transformer model for de novo peptide sequencing.

    Use this model in conjunction with a pytorch-lightning Trainer.

    Parameters
    ----------
    dim_model : int
        The latent dimensionality used by the transformer model.
    n_head : int
        The number of attention heads in each layer. ``dim_model`` must be
        divisible by ``n_head``.
    dim_feedforward : int
        The dimensionality of the fully connected layers in the transformer
        model.
    n_layers : int
        The number of transformer layers.
    dropout : float
        The dropout probability for all layers.
    dim_intensity : Optional[int]
        The number of features to use for encoding peak intensity. The remaining
        (``dim_model - dim_intensity``) are reserved for encoding the m/z value.
        If ``None``, the intensity will be projected up to ``dim_model`` using a
        linear layer, then summed with the m/z encoding for each peak.
    custom_encoder : Optional[Union[SpectrumEncoder, PairedSpectrumEncoder]]
        A pretrained encoder to use. The ``dim_model`` of the encoder must be
        the same as that specified by the ``dim_model`` parameter here.
    max_length : int
        The maximum peptide length to decode.
    residues: Union[Dict[str, float], str]
        The amino acid dictionary and their masses. By default ("canonical) this
        is only the 20 canonical amino acids, with cysteine carbamidomethylated.
        If "massivekb", this dictionary will include the modifications found in
        MassIVE-KB. Additionally, a dictionary can be used to specify a custom
        collection of amino acids and masses.
    max_charge : int
        The maximum precursor charge to consider.
    precursor_mass_tol : float, optional
        The maximum allowable precursor mass tolerance (in ppm) for correct
        predictions.
    isotope_error_range : Tuple[int, int]
        Take into account the error introduced by choosing a non-monoisotopic
        peak for fragmentation by not penalizing predicted precursor m/z's that
        fit the specified isotope error: `abs(calc_mz - (precursor_mz - isotope * 1.00335 / precursor_charge)) < precursor_mass_tol`
    n_log : int
        The number of epochs to wait between logging messages.
    tb_summarywriter: Optional[torch.utils.tensorboard.SummaryWriter]
        Object to record performance metrics during training. If ``None``, don't
        use a ``SummarWriter``.
    warmup_iters: int
        The number of warm up iterations for the learning rate scheduler.
    max_iters: int
        The total number of iterations for the learning rate scheduler.
    out_filename: Optional[str]
        The output file name for the prediction results.
    **kwargs : Dict
        Additional keyword arguments passed to the Adam optimizer.
    """

    def __init__(
        self,
        dim_model: int = 512,
        n_head: int = 8,
        dim_feedforward: int = 1024,
        n_layers: int = 9,
        dropout: float = 0.0,
        dim_intensity: Optional[int] = None,
        custom_encoder: Optional[
            Union[SpectrumEncoder, PairedSpectrumEncoder]
        ] = None,
        max_length: int = 100,
        residues: Union[Dict[str, float], str] = "canonical",
<<<<<<< HEAD
        max_charge: int = 10,
        precursor_mass_tol=50,
=======
        max_charge: int = 5,
        precursor_mass_tol: float = 50,
        isotope_error_range: Tuple[int, int] = (0, 1),
>>>>>>> 8fb53519
        n_log: int = 10,
        tb_summarywriter: Optional[
            torch.utils.tensorboard.SummaryWriter
        ] = None,
        warmup_iters: int = 100_000,
        max_iters: int = 600_000,
        out_writer: Optional[ms_io.MztabWriter] = None,
        **kwargs: Dict,
    ):
        super().__init__()

        # Build the model.
        if custom_encoder is not None:
            if isinstance(custom_encoder, PairedSpectrumEncoder):
                self.encoder = custom_encoder.encoder
            else:
                self.encoder = custom_encoder
        else:
            self.encoder = SpectrumEncoder(
                dim_model=dim_model,
                n_head=n_head,
                dim_feedforward=dim_feedforward,
                n_layers=n_layers,
                dropout=dropout,
                dim_intensity=dim_intensity,
            )
        self.decoder = PeptideDecoder(
            dim_model=dim_model,
            n_head=n_head,
            dim_feedforward=dim_feedforward,
            n_layers=n_layers,
            dropout=dropout,
            residues=residues,
            max_charge=max_charge,
        )
        self.softmax = torch.nn.Softmax(2)
        self.celoss = torch.nn.CrossEntropyLoss(ignore_index=0)
        # Optimizer settings.
        self.warmup_iters = warmup_iters
        self.max_iters = max_iters
        self.opt_kwargs = kwargs

        # Data properties.
        self.max_length = max_length
        self.residues = residues
        self.precursor_mass_tol = precursor_mass_tol
        self.isotope_error_range = isotope_error_range
        self.peptide_mass_calculator = depthcharge.masses.PeptideMass(
            self.residues
        )
        self.stop_token = self.decoder._aa2idx["$"]

        # Logging.
        self.n_log = n_log
        self._history = []
        self.tb_summarywriter = tb_summarywriter

        # Output writer during predicting.
        self.out_writer = out_writer

    def forward(
        self, spectra: torch.Tensor, precursors: torch.Tensor
    ) -> Tuple[List[str], torch.Tensor]:
        """
        Predict peptide sequences for a batch of MS/MS spectra.

        Parameters
        ----------
        spectra : torch.Tensor of shape (n_spectra, n_peaks, 2)
            The spectra for which to predict peptide sequences.
            Axis 0 represents an MS/MS spectrum, axis 1 contains the peaks in
            the MS/MS spectrum, and axis 2 is essentially a 2-tuple specifying
            the m/z-intensity pair for each peak. These should be zero-padded,
            such that all of the spectra in the batch are the same length.
        precursors : torch.Tensor of size (n_spectra, 3)
            The measured precursor mass (axis 0), precursor charge (axis 1), and
            precursor m/z (axis 2) of each MS/MS spectrum.

        Returns
        -------
        peptides : List[str]
            The predicted peptide sequences for each spectrum.
        aa_scores : torch.Tensor of shape (n_spectra, length, n_amino_acids)
            The individual amino acid scores for each prediction.
        """
        aa_scores, tokens = self.greedy_decode(
            spectra.to(self.encoder.device),
            precursors.to(self.decoder.device),
        )
        return [self.decoder.detokenize(t) for t in tokens], aa_scores

    def greedy_decode(
        self, spectra: torch.Tensor, precursors: torch.Tensor
    ) -> Tuple[torch.Tensor, torch.Tensor]:
        """
        Greedy decoding of the spectrum predictions.

        Parameters
        ----------
        spectra : torch.Tensor of shape (n_spectra, n_peaks, 2)
            The spectra for which to predict peptide sequences.
            Axis 0 represents an MS/MS spectrum, axis 1 contains the peaks in
            the MS/MS spectrum, and axis 2 is essentially a 2-tuple specifying
            the m/z-intensity pair for each peak. These should be zero-padded,
            such that all of the spectra in the batch are the same length.
        precursors : torch.Tensor of size (n_spectra, 3)
            The measured precursor mass (axis 0), precursor charge (axis 1), and
            precursor m/z (axis 2) of each MS/MS spectrum.

        Returns
        -------
        scores : torch.Tensor of shape (n_spectra, max_length, n_amino_acids)
            The individual amino acid scores for each prediction.
        tokens : torch.Tensor of shape (n_spectra, max_length, n_amino_acids)
            The predicted tokens for each spectrum.
        """
        memories, mem_masks = self.encoder(spectra)
        # Initialize the scores.
        scores = torch.zeros(
            spectra.shape[0], self.max_length + 1, self.decoder.vocab_size + 1
        ).type_as(spectra)
        # Start with the first amino acid predictions.
        scores[:, :1, :], _ = self.decoder(
            None, precursors, memories, mem_masks
        )
        tokens = torch.argmax(scores, axis=2)
        # Keep predicting until a stop token is predicted or max_length is
        # reached.
        # The stop token does not count towards max_length.
        for i in range(2, self.max_length + 2):
            decoded = (tokens == self.stop_token).any(axis=1)
            if decoded.all():
                break
            scores[~decoded, :i, :], _ = self.decoder(
                tokens[~decoded, : (i - 1)],
                precursors[~decoded, :],
                memories[~decoded, :, :],
                mem_masks[~decoded, :],
            )
            tokens = torch.argmax(scores, axis=2)

        return self.softmax(scores), tokens

    def _forward_step(
        self,
        spectra: torch.Tensor,
        precursors: torch.Tensor,
        sequences: List[str],
    ) -> Tuple[torch.Tensor, torch.Tensor]:
        """
        The forward learning step.

        Parameters
        ----------
        spectra : torch.Tensor of shape (n_spectra, n_peaks, 2)
            The spectra for which to predict peptide sequences.
            Axis 0 represents an MS/MS spectrum, axis 1 contains the peaks in
            the MS/MS spectrum, and axis 2 is essentially a 2-tuple specifying
            the m/z-intensity pair for each peak. These should be zero-padded,
            such that all of the spectra in the batch are the same length.
        precursors : torch.Tensor of size (n_spectra, 3)
            The measured precursor mass (axis 0), precursor charge (axis 1), and
            precursor m/z (axis 2) of each MS/MS spectrum.
        sequences : List[str] of length n_spectra
            The partial peptide sequences to predict.

        Returns
        -------
        scores : torch.Tensor of shape (n_spectra, length, n_amino_acids)
            The individual amino acid scores for each prediction.
        tokens : torch.Tensor of shape (n_spectra, length)
            The predicted tokens for each spectrum.
        """
        return self.decoder(sequences, precursors, *self.encoder(spectra))

    def training_step(
        self,
        batch: Tuple[torch.Tensor, torch.Tensor, List[str]],
        *args,
        mode: str = "train",
    ) -> torch.Tensor:
        """
        A single training step.

        Parameters
        ----------
        batch : Tuple[torch.Tensor, torch.Tensor, List[str]]
            A batch of (i) MS/MS spectra, (ii) precursor information, (iii)
            peptide sequences as torch Tensors.
        mode : str
            Logging key to describe the current stage.

        Returns
        -------
        torch.Tensor
            The loss of the training step.
        """
        pred, truth = self._forward_step(*batch)
        pred = pred[:, :-1, :].reshape(-1, self.decoder.vocab_size + 1)
        loss = self.celoss(pred, truth.flatten())
        self.log(
            "CELoss",
            {mode: loss.detach()},
            on_step=False,
            on_epoch=True,
            sync_dist=True,
        )
        return loss

    def validation_step(
        self, batch: Tuple[torch.Tensor, torch.Tensor, List[str]], *args
    ) -> torch.Tensor:
        """
        A single validation step.

        Parameters
        ----------
        batch : Tuple[torch.Tensor, torch.Tensor, List[str]]
            A batch of (i) MS/MS spectra, (ii) precursor information, (iii)
            peptide sequences.

        Returns
        -------
        torch.Tensor
            The loss of the validation step.
        """
        # Record the loss.
        loss = self.training_step(batch, mode="valid")

        # Calculate and log amino acid and peptide match evaluation metrics from
        # the predicted peptides.
        peptides_pred_raw, _ = self.forward(batch[0], batch[1])
        # FIXME: Temporary fix to skip predictions with multiple stop tokens.
        peptides_pred, peptides_true = [], []
        for peptide_pred, peptide_true in zip(peptides_pred_raw, batch[2]):
            if len(peptide_pred) > 0:
                if peptide_pred[0] == "$":
                    peptide_pred = peptide_pred[1:]  # Remove stop token.
                if "$" not in peptide_pred and len(peptide_pred) > 0:
                    peptides_pred.append(peptide_pred)
                    peptides_true.append(peptide_true)
        aa_precision, aa_recall, pep_recall = evaluate.aa_match_metrics(
            *evaluate.aa_match_batch(
                peptides_pred, peptides_true, self.decoder._peptide_mass.masses
            )
        )
        log_args = dict(on_step=False, on_epoch=True, sync_dist=True)
        self.log("aa_precision", {"valid": aa_precision}, **log_args)
        self.log("aa_recall", {"valid": aa_recall}, **log_args)
        self.log("pep_recall", {"valid": pep_recall}, **log_args)

        return loss

    def predict_step(
        self, batch: Tuple[torch.Tensor, torch.Tensor, torch.Tensor], *args
    ) -> Tuple[torch.Tensor, torch.Tensor, List[str], torch.Tensor]:
        """
        A single prediction step.

        Parameters
        ----------
        batch : Tuple[torch.Tensor, torch.Tensor, torch.Tensor]
            A batch of (i) MS/MS spectra, (ii) precursor information, (iii)
            spectrum identifiers as torch Tensors.

        Returns
        -------
        spectrum_idx : torch.Tensor
            The spectrum identifiers.
        precursors : torch.Tensor
            Precursor information for each spectrum.
        peptides : List[str]
            The predicted peptide sequences for each spectrum.
        aa_scores : torch.Tensor of shape (n_spectra, length, n_amino_acids)
            The individual amino acid scores for each prediction.
        """
        peptides, aa_scores = self.forward(batch[0], batch[1])
        return batch[2], batch[1], peptides, aa_scores

    def on_train_epoch_end(self) -> None:
        """
        Log the training loss at the end of each epoch.
        """
        train_loss = self.trainer.callback_metrics["CELoss"]["train"].detach()
        self._history[-1]["train"] = train_loss
        self._log_history()

    def on_validation_epoch_end(self) -> None:
        """
        Log the validation metrics at the end of each epoch.
        """
        callback_metrics = self.trainer.callback_metrics
        metrics = {
            "epoch": self.trainer.current_epoch,
            "valid": callback_metrics["CELoss"]["valid"].detach(),
            "valid_aa_precision": callback_metrics["aa_precision"][
                "valid"
            ].detach(),
            "valid_aa_recall": callback_metrics["aa_recall"]["valid"].detach(),
            "valid_pep_recall": callback_metrics["pep_recall"][
                "valid"
            ].detach(),
        }
        self._history.append(metrics)
        self._log_history()

    def on_predict_epoch_end(
        self, results: List[List[Tuple[np.ndarray, List[str], torch.Tensor]]]
    ) -> None:
        """
        Write the predicted peptide sequences and amino acid scores to the
        output file.
        """
        if self.out_writer is None:
            return
        for batch in results:
            for step in batch:
                for spectrum_i, precursor, peptide, aa_scores in zip(*step):
                    peptide = peptide[1:]
                    peptide_tokens = re.split(r"(?<=.)(?=[A-Z])", peptide)
                    # Take the scores of the most probable amino acids.
                    top_aa_scores = torch.max(
                        aa_scores[1 : len(peptide_tokens) + 1], axis=1
                    )[0]
                    peptide_score = torch.mean(top_aa_scores).detach().item()
                    # Compare the experimental vs calculated precursor m/z.
                    _, precursor_charge, precursor_mz = precursor
                    precursor_charge = int(precursor_charge.item())
                    precursor_mz = precursor_mz.item()
                    try:
                        calc_mz = self.peptide_mass_calculator.mass(
                            peptide_tokens, precursor_charge
                        )
                        delta_mass_ppm = [
                            _calc_mass_error(
                                calc_mz,
                                precursor_mz,
                                precursor_charge,
                                isotope,
                            )
                            for isotope in range(
                                self.isotope_error_range[0],
                                self.isotope_error_range[1] + 1,
                            )
                        ]
                        is_within_precursor_mz_tol = any(
                            abs(d) < self.precursor_mass_tol
                            for d in delta_mass_ppm
                        )
                    except KeyError:
                        calc_mz, is_within_precursor_mz_tol = np.nan, False
                    # Subtract one if the precursor m/z tolerance is violated.
                    if not is_within_precursor_mz_tol:
                        peptide_score -= 1
                    aa_scores = ",".join(
                        reversed(list(map("{:.5f}".format, top_aa_scores)))
                    )
                    self.out_writer.psms.append(
                        (
                            peptide,
                            spectrum_i,
                            peptide_score,
                            precursor_charge,
                            precursor_mz,
                            calc_mz,
                            aa_scores,
                        ),
                    )

    def _log_history(self) -> None:
        """
        Write log to console, if requested.
        """
        # Log only if all output for the current epoch is recorded.
        if len(self._history) > 0 and len(self._history[-1]) == 6:
            if len(self._history) == 1:
                logger.info(
                    "Epoch\tTrain loss\tValid loss\tAA precision\tAA recall\t"
                    "Peptide recall"
                )
            metrics = self._history[-1]
            if metrics["epoch"] % self.n_log == 0:
                logger.info(
                    "%i\t%.6f\t%.6f\t%.6f\t%.6f\t%.6f",
                    metrics["epoch"] + 1,
                    metrics.get("train", np.nan),
                    metrics.get("valid", np.nan),
                    metrics.get("valid_aa_precision", np.nan),
                    metrics.get("valid_aa_recall", np.nan),
                    metrics.get("valid_pep_recall", np.nan),
                )
                if self.tb_summarywriter is not None:
                    for descr, key in [
                        ("loss/train_crossentropy_loss", "train"),
                        ("loss/dev_crossentropy_loss", "valid"),
                        ("eval/dev_aa_precision", "valid_aa_precision"),
                        ("eval/dev_aa_recall", "valid_aa_recall"),
                        ("eval/dev_pep_recall", "valid_pep_recall"),
                    ]:
                        self.tb_summarywriter.add_scalar(
                            descr,
                            metrics.get(key, np.nan),
                            metrics["epoch"] + 1,
                        )

    def configure_optimizers(
        self,
    ) -> Tuple[torch.optim.Optimizer, Dict[str, Any]]:
        """
        Initialize the optimizer.

        This is used by pytorch-lightning when preparing the model for training.

        Returns
        -------
        Tuple[torch.optim.Optimizer, Dict[str, Any]]
            The initialized Adam optimizer and its learning rate scheduler.
        """
        optimizer = torch.optim.Adam(self.parameters(), **self.opt_kwargs)
        # Apply learning rate scheduler per step.
        lr_scheduler = CosineWarmupScheduler(
            optimizer, warmup=self.warmup_iters, max_iters=self.max_iters
        )
        return [optimizer], {"scheduler": lr_scheduler, "interval": "step"}


class CosineWarmupScheduler(torch.optim.lr_scheduler._LRScheduler):
    """
    Learning rate scheduler with linear warm up followed by cosine shaped decay.

    Parameters
    ----------
    optimizer : torch.optim.Optimizer
        Optimizer object.
    warmup : int
        The number of warm up iterations.
    max_iters : torch.optim
        The total number of iterations.
    """

    def __init__(
        self, optimizer: torch.optim.Optimizer, warmup: int, max_iters: int
    ):
        self.warmup, self.max_iters = warmup, max_iters
        super().__init__(optimizer)

    def get_lr(self):
        lr_factor = self.get_lr_factor(epoch=self.last_epoch)
        return [base_lr * lr_factor for base_lr in self.base_lrs]

    def get_lr_factor(self, epoch):
        lr_factor = 0.5 * (1 + np.cos(np.pi * epoch / self.max_iters))
        if epoch <= self.warmup:
            lr_factor *= epoch / self.warmup
        return lr_factor


def _calc_mass_error(
    calc_mz: float, obs_mz: float, charge: int, isotope: int = 0
) -> float:
    """
    Calculate the mass error in ppm between the theoretical m/z and the observed
    m/z, optionally accounting for an isotopologue mismatch.

    Parameters
    ----------
    calc_mz : float
        The theoretical m/z.
    obs_mz : float
        The observed m/z.
    charge : int
        The charge.
    isotope : int
        Correct for the given number of C13 isotopes (default: 0).

    Returns
    -------
    float
        The mass error in ppm.
    """
    return (calc_mz - (obs_mz - isotope * 1.00335 / charge)) / obs_mz * 10**6<|MERGE_RESOLUTION|>--- conflicted
+++ resolved
@@ -90,14 +90,9 @@
         ] = None,
         max_length: int = 100,
         residues: Union[Dict[str, float], str] = "canonical",
-<<<<<<< HEAD
-        max_charge: int = 10,
-        precursor_mass_tol=50,
-=======
         max_charge: int = 5,
         precursor_mass_tol: float = 50,
         isotope_error_range: Tuple[int, int] = (0, 1),
->>>>>>> 8fb53519
         n_log: int = 10,
         tb_summarywriter: Optional[
             torch.utils.tensorboard.SummaryWriter
