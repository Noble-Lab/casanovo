--- conflicted
+++ resolved
@@ -951,27 +951,8 @@
                 yield [
                     (
                         pep_score,
-<<<<<<< HEAD
-                        (
-                            aa_scores[::-1]
-                            if self.tokenizer.reverse
-                            else aa_scores
-                        ),
-                        # FIXME: Remove work around when depthcharge reverse
-                        # detokenization bug is fixed.
-                        # self.tokenizer.detokenize(
-                        #     torch.unsqueeze(pred_tokens, 0)
-                        # )[0],
-                        "".join(
-                            self.tokenizer.detokenize(
-                                torch.unsqueeze(pred_tokens, 0),
-                                join=False,
-                            )[0]
-                        ),
-=======
                         aa_scores[::-1] if self.decoder.reverse else aa_scores,
                         "".join(self.decoder.detokenize(pred_tokens)),
->>>>>>> c469bb15
                     )
                     for pep_score, _, aa_scores, pred_tokens in heapq.nlargest(
                         self.top_match, peptides
