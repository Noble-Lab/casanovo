"""A de novo peptide sequencing model."""

import collections
import heapq
import itertools
import logging
import warnings
from typing import Any, Dict, Generator, Iterable, List, Optional, Tuple, Union

import einops
import lightning.pytorch as pl
import numpy as np
import torch
from depthcharge.tokenizers import PeptideTokenizer

<<<<<<< HEAD

from . import evaluate
=======
>>>>>>> eb6352e9
from .. import config
from ..data import ms_io, psm
from ..denovo.transformers import PeptideDecoder, SpectrumEncoder
from . import evaluate


warnings.filterwarnings("ignore", category=DeprecationWarning)
logger = logging.getLogger("casanovo")


class Spec2Pep(pl.LightningModule):
    """
    A Transformer model for de novo peptide sequencing.

    Use this model in conjunction with a pytorch-lightning Trainer.

    Parameters
    ----------
    dim_model : int
        The latent dimensionality used by the transformer model.
    n_head : int
        The number of attention heads in each layer. ``dim_model`` must
        be divisible by ``n_head``.
    dim_feedforward : int
        The dimensionality of the fully connected layers in the
        transformer model.
    n_layers : int
        The number of transformer layers.
    dropout : float
        The dropout probability for all layers.
    dim_intensity : Optional[int]
        The number of features to use for encoding peak intensity. The
        remaining (``dim_model - dim_intensity``) are reserved for
        encoding the m/z value. If ``None``, the intensity will be
        projected up to ``dim_model`` using a linear layer, then summed
        with the m/z encoding for each peak.
    max_peptide_len : int
        The maximum peptide length to decode.
    residues : str | Dict[str, float]
        The amino acid dictionary and their masses. By default
        ("canonical") this is only the 20 canonical amino acids, with
        cysteine carbamidomethylated. If "massivekb", this dictionary
        will include the modifications found in MassIVE-KB.
        Additionally, a dictionary can be used to specify a custom
        collection of amino acids and masses.
    max_charge : int
        The maximum precursor charge to consider.
    precursor_mass_tol : float
        The maximum allowable precursor mass tolerance (in ppm) for
        correct predictions.
    isotope_error_range : Tuple[int, int]
        Take into account the error introduced by choosing a
        non-monoisotopic peak for fragmentation by not penalizing
        predicted precursor m/z's that fit the specified isotope error:
        `abs(calc_mz - (precursor_mz - isotope * 1.00335 / precursor_charge))
        < precursor_mass_tol`
    min_peptide_len : int
        The minimum length of predicted peptides.
    n_beams : int
        Number of beams used during beam search decoding.
    top_match : int
        Number of PSMs to return for each spectrum.
    n_log : int
        The number of epochs to wait between logging messages.
    train_label_smoothing : float
        Smoothing factor when calculating the training loss.
    warmup_iters : int
        The number of iterations for the linear warm-up of the learning
        rate.
    cosine_schedule_period_iters : int
        The number of iterations for the cosine half period of the
        learning rate.
    out_writer : ms_io.MztabWriter | None
        The output writer for the prediction results.
    calculate_precision : bool
        Calculate the validation set precision during training.
        This is expensive.
    tokenizer: PeptideTokenizer | None
        Tokenizer object to process peptide sequences.
    **kwargs : Dict
        Additional keyword arguments passed to the Adam optimizer.
    """

    def __init__(
        self,
        dim_model: int = 512,
        n_head: int = 8,
        dim_feedforward: int = 1024,
        n_layers: int = 9,
        dropout: float = 0.0,
        max_peptide_len: int = 100,
        residues: str | Dict[str, float] = "canonical",
        max_charge: int = 5,
        precursor_mass_tol: float = 50,
        isotope_error_range: Tuple[int, int] = (0, 1),
        min_peptide_len: int = 6,
        n_beams: int = 1,
        top_match: int = 1,
        n_log: int = 10,
        train_label_smoothing: float = 0.01,
        warmup_iters: int = 100_000,
        cosine_schedule_period_iters: int = 600_000,
        out_writer: Optional[ms_io.MztabWriter] = None,
        calculate_precision: bool = False,
        tokenizer: PeptideTokenizer | None = None,
        **kwargs: Dict,
    ):
        super().__init__()
        self.save_hyperparameters()

        self.tokenizer = tokenizer or PeptideTokenizer()
        self.vocab_size = len(self.tokenizer) + 1
        # Build the model.
        self.encoder = SpectrumEncoder(
            d_model=dim_model,
            n_head=n_head,
            dim_feedforward=dim_feedforward,
            n_layers=n_layers,
            dropout=dropout,
        )
        self.decoder = PeptideDecoder(
            n_tokens=self.tokenizer,
            d_model=dim_model,
            n_head=n_head,
            dim_feedforward=dim_feedforward,
            n_layers=n_layers,
            dropout=dropout,
            max_charge=max_charge,
        )
        self.softmax = torch.nn.Softmax(2)
        ignore_index = 0
        self.celoss = torch.nn.CrossEntropyLoss(
            ignore_index=ignore_index, label_smoothing=train_label_smoothing
        )
        self.val_celoss = torch.nn.CrossEntropyLoss(ignore_index=ignore_index)
        # Optimizer settings.
        self.warmup_iters = warmup_iters
        self.cosine_schedule_period_iters = cosine_schedule_period_iters
        # `kwargs` will contain additional arguments as well as
        # unrecognized arguments, including deprecated ones. Remove the
        # deprecated ones.
        for k in config._config_deprecated:
            kwargs.pop(k, None)
            warnings.warn(
                f"Deprecated hyperparameter '{k}' removed from the model.",
                DeprecationWarning,
            )
        self.opt_kwargs = kwargs

        # Data properties.
        self.max_peptide_len = max_peptide_len
        self.residues = residues
        self.precursor_mass_tol = precursor_mass_tol
        self.isotope_error_range = isotope_error_range
        self.min_peptide_len = min_peptide_len
        self.n_beams = n_beams
        self.top_match = top_match
        self.stop_token = self.tokenizer.stop_int

        # Logging.
        self.calculate_precision = calculate_precision
        self.n_log = n_log
        self._history = []

        # Output writer during predicting.
        self.out_writer = out_writer

        # Get n-term mod tokens
        self.n_term = [
            aa
            for aa in self.tokenizer.index
            if aa.startswith("[") and aa.endswith("]-")
        ]

    @property
    def device(self) -> torch.device:
        """
        The device on which the model is currently running.

        Returns
        -------
        torch.device
            The device on which the model is currently running.
        """
        return next(self.parameters()).device

        # Optimization: Precompute indices for amino acids with negative mass
        self.neg_mass_idx = []
        for aa, mass in self.peptide_mass_calculator.masses.items():
            if mass < 0:
                self.neg_mass_idx.append(self.decoder._aa2idx[aa])
        self.neg_mass_idx = torch.tensor(self.neg_mass_idx)

        # Optimization: Precompute N-terminal modification indices
        self.nterm_idx = []
        for aa in self.peptide_mass_calculator.masses:
            if aa.startswith(("+", "-")):
                self.nterm_idx.append(self.decoder._aa2idx[aa])
        self.nterm_idx = torch.tensor(self.nterm_idx)

        # Optimization: Precompute mass for each token
        self.token_masses = torch.zeros(self.decoder.vocab_size + 1)
        for aa, mass in self.peptide_mass_calculator.masses.items():
            try:
                idx = self.decoder._aa2idx[aa]
                self.token_masses[idx] = mass
            except KeyError:
                continue

    # Optimization: Add device property for consistent device handling
    @property
    def device(self):
        """Return the current device"""
        return self.encoder.device if hasattr(self, "encoder") else "cpu"

    def forward(
        self, batch: Dict[str, torch.Tensor]
    ) -> List[List[Tuple[float, np.ndarray, str]]]:
        """
        Predict peptide sequences for a batch of MS/MS spectra.

        Parameters
        ----------
        batch : Dict[str, torch.Tensor]
            A batch from the SpectrumDataset, which contains keys:
            ``mz_array``, ``intensity_array``, ``precursor_mz``, and
            ``precursor_charge``, each pointing to tensors with the
            corresponding data. The ``seq`` key is optional and
            contains the peptide sequences for training.

        Returns
        -------
        pred_peptides : List[List[Tuple[float, np.ndarray, str]]]
            For each spectrum, a list with the top peptide predictions.
            A peptide prediction consists of a tuple with the peptide
            score, the amino acid scores, and the predicted peptide
            sequence.
        """
        mzs, ints, precursors, _ = self._process_batch(batch)
        return self.beam_search_decode(mzs, ints, precursors)

    def beam_search_decode(
        self,
        mzs: torch.Tensor,
        intensities: torch.Tensor,
        precursors: torch.Tensor,
    ) -> List[List[Tuple[float, np.ndarray, str]]]:
        """
        Beam search decoding of the spectrum predictions.

        Parameters
        ----------
        mzs : torch.Tensor of shape (n_spectra, max_peaks)
            The m/z values of spectra for which to predict peptide
            sequences. Axis 0 represents an MS/MS spectrum, axis 1
            contains the m/z values for each peak. These should be
            zero-padded, such that all the spectra in the batch are the
            same length.
        intensities: torch.Tensor of shape (n_spectra, max_peaks)
            The intensity values of spectra for which to predict peptide
            sequences. Axis 0 represents an MS/MS spectrum, axis 1
            contains the intensity values for each peak. These should
            be zero-padded, such that all the spectra in the batch are
            the same length.
        precursors : torch.Tensor of size (n_spectra, 3)
            The measured precursor mass (axis 0), precursor charge
            (axis 1), and precursor m/z (axis 2) of each MS/MS spectrum.

        Returns
        -------
        pred_peptides : List[List[Tuple[float, np.ndarray, str]]]
            For each spectrum, a list with the top peptide predictions.
            A peptide prediction consists of a tuple with the peptide
            score, the amino acid scores, and the predicted peptide
            sequence.
        """
<<<<<<< HEAD
        # Optimization: Get device from tensors for consistent placement
        memories, mem_masks = self.encoder(spectra)
        device = memories.device
=======
        memories, mem_masks = self.encoder(mzs, intensities)
>>>>>>> eb6352e9

        # Sizes.
        batch = mzs.shape[0]  # B
        length = self.max_peptide_len + 1  # L
        vocab = self.vocab_size  # V
        beam = self.n_beams  # S

        # Initialize scores and tokens.
        # Optimization: Ensure tensors are on the correct device
        scores = torch.full(
<<<<<<< HEAD
            size=(batch, length, vocab, beam),
            fill_value=torch.nan,
            device=device,
        )
        tokens = torch.zeros(
            batch, length, beam, dtype=torch.int64, device=device
=======
            size=(batch, length, vocab, beam), fill_value=torch.nan
        ).type_as(mzs)

        tokens = torch.zeros(
            batch, length, beam, dtype=torch.int64, device=self.device
>>>>>>> eb6352e9
        )

        # Create cache for decoded beams.
        pred_cache = collections.OrderedDict((i, []) for i in range(batch))

        # Get the first prediction.
<<<<<<< HEAD
        pred, _ = self.decoder(None, precursors, memories, mem_masks)
        top_indices = torch.topk(pred[:, 0, :], beam, dim=1)[1]
        tokens[:, 0, :] = top_indices
=======
        pred = self.decoder(
            tokens=torch.zeros(
                batch, 0, dtype=torch.int64, device=self.device
            ),
            memory=memories,
            memory_key_padding_mask=mem_masks,
            precursors=precursors,
        )
        tokens[:, 0, :] = torch.topk(pred[:, 0, :], beam, dim=1)[1]
>>>>>>> eb6352e9
        scores[:, :1, :, :] = einops.repeat(pred, "B L V -> B L V S", S=beam)

        # Optimization: Initialize cumulative masses to track peptide masses
        token_masses = self.token_masses.to(device)
        cumulative_masses = torch.zeros(batch, beam, device=device)
        for b in range(batch):
            for s in range(beam):
                token_idx = tokens[b, 0, s]
                cumulative_masses[b, s] = token_masses[token_idx]

        # Make all tensors the right shape for decoding.
        precursors = einops.repeat(precursors, "B L -> (B S) L", S=beam)
        mem_masks = einops.repeat(mem_masks, "B L -> (B S) L", S=beam)
        memories = einops.repeat(memories, "B L V -> (B S) L V", S=beam)
        tokens = einops.rearrange(tokens, "B L S -> (B S) L")
        scores = einops.rearrange(scores, "B L V S -> (B S) L V")
        cumulative_masses = einops.rearrange(cumulative_masses, "B S -> (B S)")

        # Optimization: Store cumulative masses as temporary attribute for use in other methods
        self._cumulative_masses = cumulative_masses
        self._batch_size = batch
        self._beam_size = beam

        try:
            # The main decoding loop.
            for step in range(0, self.max_peptide_len):
                # Terminate beams exceeding the precursor m/z tolerance and
                # track all finished beams (either terminated or stop token
                # predicted).
                (
                    finished_beams,
                    beam_fits_precursor,
                    discarded_beams,
                ) = self._finish_beams(tokens, precursors, step)

                # Cache peptide predictions from the finished beams (but not
                # the discarded beams).
                beams_to_cache = finished_beams & ~discarded_beams
                if torch.any(beams_to_cache):
                    self._cache_finished_beams(
                        tokens,
                        scores,
                        step,
                        beams_to_cache,
                        beam_fits_precursor,
                        pred_cache,
                    )

                # Stop decoding when all current beams have been finished.
                # Continue with beams that have not been finished and not
                # discarded.
                finished_beams |= discarded_beams
                if torch.all(finished_beams):
                    break

                # Optimization: Only update scores for active beams
                active_beams = ~finished_beams
                if torch.any(active_beams):
                    active_scores, _ = self.decoder(
                        tokens[active_beams, : step + 1],
                        precursors[active_beams],
                        memories[active_beams],
                        mem_masks[active_beams],
                    )
                    scores[active_beams, : step + 2, :] = active_scores

<<<<<<< HEAD
                # Find the top-k beams with the highest scores and continue
                # decoding those.
                tokens, scores = self._get_topk_beams(
                    tokens, scores, finished_beams, batch, step + 1
                )
        finally:
            # Optimization: Clean up temporary attributes to avoid memory leaks
            if hasattr(self, "_cumulative_masses"):
                delattr(self, "_cumulative_masses")
            if hasattr(self, "_batch_size"):
                delattr(self, "_batch_size")
            if hasattr(self, "_beam_size"):
                delattr(self, "_beam_size")
=======
            # Stop decoding when all current beams have been finished.
            # Continue with beams that have not been finished and not
            # discarded.
            finished_beams |= discarded_beams
            if finished_beams.all():
                break
            # Update the scores.
            scores[~finished_beams, : step + 2, :] = self.decoder(
                tokens=tokens[~finished_beams, : step + 1],
                precursors=precursors[~finished_beams, :],
                memory=memories[~finished_beams, :, :],
                memory_key_padding_mask=mem_masks[~finished_beams, :],
            )
            # Find the top-k beams with the highest scores and continue
            # decoding those.
            tokens, scores = self._get_topk_beams(
                tokens, scores, finished_beams, batch, step + 1
            )
>>>>>>> eb6352e9

        # Return the peptide with the highest confidence score, within
        # the precursor m/z tolerance if possible.
        return list(self._get_top_peptide(pred_cache))

    def _finish_beams(
        self,
        tokens: torch.Tensor,
        precursors: torch.Tensor,
        step: int,
    ) -> Tuple[torch.Tensor, torch.Tensor, torch.Tensor]:
        """
        Track all beams that have been finished.

        Beams are finished by predicting the stop token or because they
        were terminated due to exceeding the precursor m/z tolerance.

        Parameters
        ----------
        tokens : torch.Tensor of shape (n_spectra * n_beams, max_length)
            Predicted amino acid tokens for all beams and all spectra.
         scores : torch.Tensor of shape
         (n_spectra *  n_beams, max_length, n_amino_acids)
            Scores for the predicted amino acid tokens for all beams and
            all spectra.
        step : int
            Index of the current decoding step.

        Returns
        -------
        finished_beams : torch.Tensor of shape (n_spectra * n_beams)
            Boolean tensor indicating whether the current beams have
            been finished.
        beam_fits_precursor: torch.Tensor of shape (n_spectra * n_beams)
            Boolean tensor indicating if the current beams are within
            the precursor m/z tolerance.
        discarded_beams : torch.Tensor of shape (n_spectra * n_beams)
            Boolean tensor indicating whether the current beams should
            be discarded (e.g. because they were predicted to end but
            violate the minimum peptide length).
        """
<<<<<<< HEAD
        # Optimization: Get device from input tensor for consistent placement
        device = tokens.device
        batch_size = tokens.shape[0]
=======
        # Check for tokens with a negative mass (i.e. neutral loss).
        aa_neg_mass_idx = [None]
        for aa, mass in self.tokenizer.residues.items():
            if mass < 0:
                aa_neg_mass_idx.append(self.tokenizer.index[aa])

        # Find N-terminal residues.
        n_term = torch.Tensor(
            [self.tokenizer.index[aa] for aa in self.n_term]
        ).to(self.decoder.device)
>>>>>>> eb6352e9

        # Optimization: Use precomputed indices and ensure they're on the correct device
        nterm_idx = self.nterm_idx.to(device)
        neg_mass_idx = self.neg_mass_idx.to(device)
        token_masses = self.token_masses.to(device)

        # Check the tokens at the current step
        current_tokens = tokens[:, step]

        # Initialize return tensors
        finished_beams = torch.zeros(
            batch_size, dtype=torch.bool, device=device
        )
        ends_stop_token = current_tokens == self.stop_token
        finished_beams[ends_stop_token] = True

        beam_fits_precursor = torch.zeros(
            batch_size, dtype=torch.bool, device=device
        )
        discarded_beams = torch.zeros(
            batch_size, dtype=torch.bool, device=device
        )
        discarded_beams[current_tokens == 0] = True

        # Discard beams with invalid modification combinations
        if step > 1:
            dim0 = torch.arange(batch_size, device=device)
            final_pos = torch.full((batch_size,), step, device=device)
            final_pos[ends_stop_token] = step - 1

            # Optimization: Vectorized check for multiple N-terminal modifications
            last_token_is_nterm = torch.isin(
                tokens[dim0, final_pos], nterm_idx
            )
            prev_token_is_nterm = torch.isin(
                tokens[dim0, final_pos - 1], nterm_idx
            )
            multiple_mods = last_token_is_nterm & prev_token_is_nterm

            # Optimization: Vectorized check for internal N-terminal modifications
            positions = torch.arange(tokens.shape[1], device=device)
            mask = (final_pos - 1).unsqueeze(1) >= positions
            token_mask = torch.where(mask, tokens, torch.zeros_like(tokens))
            internal_mods = torch.any(torch.isin(token_mask, nterm_idx), dim=1)

            discarded_beams = discarded_beams | multiple_mods | internal_mods

        # Optimization: Check if we have cumulative masses from parent method
        use_cumulative_masses = hasattr(self, "_cumulative_masses")

        # Check which beams should be terminated or discarded based on
        # the predicted peptide.
        for i in range(batch_size):
            # Skip already discarded beams.
            if discarded_beams[i]:
                continue
<<<<<<< HEAD

            # Optimization: Use different approaches based on availability of cumulative masses
            if use_cumulative_masses:
                # Fast path: use precomputed cumulative masses
                peptide_len = step + 1
                if self.decoder.reverse and tokens[i, 0] == self.stop_token:
                    peptide_len -= 1
                elif (
                    not self.decoder.reverse
                    and tokens[i, step] == self.stop_token
                ):
                    peptide_len -= 1
            else:
                # Original path: extract peptide and length
                pred_tokens = tokens[i, : step + 1].cpu()
                peptide_len = len(pred_tokens)
                peptide = self.decoder.detokenize(pred_tokens)

                # Omit stop token.
                if self.decoder.reverse and peptide[0] == "$":
                    peptide = peptide[1:]
                    peptide_len -= 1
                elif not self.decoder.reverse and peptide[-1] == "$":
                    peptide = peptide[:-1]
                    peptide_len -= 1

=======
            pred_tokens = tokens[i][: step + 1]
            peptide_len = len(pred_tokens)

            # Omit stop token.
            if self.tokenizer.reverse and pred_tokens[0] == self.stop_token:
                pred_tokens = pred_tokens[1:]
                peptide_len -= 1
            elif (
                not self.tokenizer.reverse
                and pred_tokens[-1] == self.stop_token
            ):
                pred_tokens = pred_tokens[:-1]
                peptide_len -= 1
>>>>>>> eb6352e9
            # Discard beams that were predicted to end but don't fit the
            # minimum peptide length.
            if finished_beams[i] and peptide_len < self.min_peptide_len:
                discarded_beams[i] = True
                continue
<<<<<<< HEAD

            # Get precursor information
            precursor_charge = precursors[i, 1].item()
            precursor_mz = precursors[i, 2].item()

            if use_cumulative_masses:
                # Optimization: Use cumulative masses for faster mass calculations
                current_mass = self._cumulative_masses[i]
                matches_precursor_mz = False
                exceeds_precursor_mz = False

                # Calculate current m/z including proton mass
                current_mz = (
                    current_mass / precursor_charge + 1.007276
                )  # Add proton mass

                # Check for isotope matches
                for isotope in range(
                    self.isotope_error_range[0],
                    self.isotope_error_range[1] + 1,
                ):
                    delta_ppm = _calc_mass_error(
                        current_mz, precursor_mz, precursor_charge, isotope
                    )
                    if abs(delta_ppm) < self.precursor_mass_tol:
                        matches_precursor_mz = True
                        break

                # If not matching, check if any negative mass AA could correct it
                if not matches_precursor_mz and not finished_beams[i]:
                    any_fits = False
                    all_exceed = True

                    for neg_idx in neg_mass_idx:
                        neg_mass = token_masses[neg_idx]
                        potential_mz = (
                            current_mass + neg_mass
                        ) / precursor_charge + 1.007276

=======
            # Terminate the beam if it has not been finished by the
            # model but the peptide mass exceeds the precursor m/z to an
            # extent that it cannot be corrected anymore by a
            # subsequently predicted AA with negative mass.
            precursor_charge = precursors[i, 1]
            precursor_mz = precursors[i, 2]
            matches_precursor_mz = exceeds_precursor_mz = False

            # Send tokenizer masses to correct device.
            self.tokenizer.masses = self.tokenizer.masses.type_as(precursor_mz)

            for aa in [None] if finished_beams[i] else aa_neg_mass_idx:
                if aa is None:
                    calc_peptide = pred_tokens
                else:
                    calc_peptide = pred_tokens.detach().clone()
                    calc_peptide = torch.cat(
                        (
                            calc_peptide,
                            torch.tensor([aa]).type_as(calc_peptide),
                        )
                    )
                try:
                    calc_mz = self.tokenizer.calculate_precursor_ions(
                        calc_peptide.unsqueeze(0),
                        precursor_charge.unsqueeze(0),
                    )[0]

                    delta_mass_ppm = [
                        _calc_mass_error(
                            calc_mz,
                            precursor_mz,
                            precursor_charge,
                            isotope,
                        )
>>>>>>> eb6352e9
                        for isotope in range(
                            self.isotope_error_range[0],
                            self.isotope_error_range[1] + 1,
                        ):
                            delta_ppm = _calc_mass_error(
                                potential_mz,
                                precursor_mz,
                                precursor_charge,
                                isotope,
                            )
                            if abs(delta_ppm) < self.precursor_mass_tol:
                                any_fits = True
                                all_exceed = False
                                break

                            if delta_ppm <= self.precursor_mass_tol:
                                all_exceed = False

                        if any_fits:
                            break

                    exceeds_precursor_mz = all_exceed
            else:
                # Original approach: using detokenize and peptide_mass_calculator
                neg_mass_aa = []
                for idx in self.neg_mass_idx.cpu().tolist():
                    neg_mass_aa.append(
                        self.decoder.detokenize(
                            torch.tensor([idx], device="cpu")
                        )[0]
                    )

                matches_precursor_mz = exceeds_precursor_mz = False

                # Check for precursor matches with and without negative mass AAs
                for aa in (
                    [None] if finished_beams[i] else [None] + neg_mass_aa
                ):
                    if aa is None:
                        calc_peptide = peptide.copy()
                    else:
                        calc_peptide = peptide.copy()
                        calc_peptide.append(aa)

                    try:
                        calc_mz = self.peptide_mass_calculator.mass(
                            seq=calc_peptide, charge=precursor_charge
                        )

                        # Calculate isotope errors
                        delta_mass_ppm = [
                            _calc_mass_error(
                                calc_mz,
                                precursor_mz,
                                precursor_charge,
                                isotope,
                            )
                            for isotope in range(
                                self.isotope_error_range[0],
                                self.isotope_error_range[1] + 1,
                            )
                        ]

                        # Check if within tolerance
                        if aa is None:
                            matches_precursor_mz = any(
                                abs(d) < self.precursor_mass_tol
                                for d in delta_mass_ppm
                            )

                        if matches_precursor_mz:
                            exceeds_precursor_mz = False
                        else:
                            exceeds_precursor_mz = all(
                                d > self.precursor_mass_tol
                                for d in delta_mass_ppm
                            )
                            exceeds_precursor_mz = (
                                finished_beams[i] or aa is not None
                            ) and exceeds_precursor_mz

                        if matches_precursor_mz or exceeds_precursor_mz:
                            break

                    except KeyError:
                        matches_precursor_mz = exceeds_precursor_mz = False

            # Update beam status
            if finished_beams[i]:
                beam_fits_precursor[i] = matches_precursor_mz
            elif exceeds_precursor_mz:
                finished_beams[i] = True
                beam_fits_precursor[i] = matches_precursor_mz

        return finished_beams, beam_fits_precursor, discarded_beams

    def _cache_finished_beams(
        self,
        tokens: torch.Tensor,
        scores: torch.Tensor,
        step: int,
        beams_to_cache: torch.Tensor,
        beam_fits_precursor: torch.Tensor,
        pred_cache: Dict[
            int, List[Tuple[float, float, np.ndarray, torch.Tensor]]
        ],
    ):
        """
        Cache terminated beams.

        Parameters
        ----------
        tokens : torch.Tensor of shape (n_spectra * n_beams, max_length)
            Predicted amino acid tokens for all beams and all spectra.
         scores : torch.Tensor of shape
         (n_spectra *  n_beams, max_length, n_amino_acids)
            Scores for the predicted amino acid tokens for all beams and
            all spectra.
        step : int
            Index of the current decoding step.
        beams_to_cache : torch.Tensor of shape (n_spectra * n_beams)
            Boolean tensor indicating whether the current beams are
            ready for caching.
        beam_fits_precursor: torch.Tensor of shape (n_spectra * n_beams)
            Boolean tensor indicating whether the beams are within the
            precursor m/z tolerance.
        pred_cache : Dict[
            int, List[Tuple[float, float, np.ndarray, torch.Tensor]]
        ]
            Priority queue with finished beams for each spectrum,
            ordered by peptide score. For each finished beam, a tuple
            with the (negated) peptide score, a random tie-breaking
            float, the amino acid-level scores, and the predicted tokens
            is stored.
        """
        # Optimization: Find non-zero indices for more efficient iteration
        cache_indices = (
            torch.nonzero(beams_to_cache).squeeze(-1).cpu().tolist()
        )

        for i in cache_indices:
            # Find the starting index of the spectrum.
            spec_idx = i // self.n_beams
<<<<<<< HEAD

            # Get the predicted tokens
            pred_tokens = tokens[i, : step + 1].cpu()

            # Omit the stop token from the peptide sequence (if predicted).
            has_stop_token = pred_tokens[-1] == self.stop_token
            pred_peptide = pred_tokens[:-1] if has_stop_token else pred_tokens

            # Don't cache this peptide if it was already predicted previously.
            duplicate = False
            for pred_cached in pred_cache[spec_idx]:
                if torch.equal(pred_cached[-1], pred_peptide):
                    duplicate = True
                    break

            if duplicate:
=======
            # FIXME: The next 3 lines are very similar as what's done in
            #  _finish_beams. Avoid code duplication?
            pred_tokens = tokens[i][: step + 1]
            # Omit the stop token from the peptide sequence (if
            # predicted).
            has_stop_token = pred_tokens[-1] == self.stop_token
            pred_peptide = pred_tokens[:-1] if has_stop_token else pred_tokens
            # Don't cache this peptide if it was already predicted
            # previously.
            if any(
                torch.equal(pred_cached[-1], pred_peptide)
                for pred_cached in pred_cache[spec_idx]
            ):
                # TODO: Add duplicate predictions with their highest score.
>>>>>>> eb6352e9
                continue

            # Calculate softmax scores
            smx = self.softmax(scores[i : i + 1, : step + 1, :])

            # Optimization: Get AA scores using efficient indexing
            aa_scores = []
            for j in range(len(pred_tokens)):
                aa_scores.append(smx[0, j, pred_tokens[j]].item())

            # Add explicit score 0 for missing stop token
            if not has_stop_token:
                aa_scores.append(0)

            aa_scores = np.asarray(aa_scores)
<<<<<<< HEAD

            # Calculate the updated amino acid-level and the peptide scores.
            aa_scores, peptide_score = _aa_pep_score(
                aa_scores, beam_fits_precursor[i].item()
            )

=======
            # Calculate the updated amino acid-level and the peptide
            # scores.
            peptide_score = _peptide_score(aa_scores, beam_fits_precursor[i])
>>>>>>> eb6352e9
            # Omit the stop token from the amino acid-level scores.
            aa_scores = aa_scores[:-1]

            # Add the prediction to the cache
            if len(pred_cache[spec_idx]) < self.n_beams:
                heapadd = heapq.heappush
            else:
                heapadd = heapq.heappushpop

            heapadd(
                pred_cache[spec_idx],
                (
                    peptide_score,
                    np.random.random_sample(),
                    aa_scores,
                    torch.clone(pred_peptide),
                ),
            )

    def _get_topk_beams(
        self,
        tokens: torch.tensor,
        scores: torch.tensor,
        finished_beams: torch.tensor,
        batch: int,
        step: int,
    ) -> Tuple[torch.tensor, torch.tensor]:
        """
        Find the top-k beams with the highest scores and continue
        decoding those.

        Stop decoding for beams that have been finished.

        Parameters
        ----------
        tokens : torch.Tensor of shape (n_spectra * n_beams, max_length)
            Predicted amino acid tokens for all beams and all spectra.
         scores : torch.Tensor of shape
         (n_spectra *  n_beams, max_length, n_amino_acids)
            Scores for the predicted amino acid tokens for all beams and
            all spectra.
        finished_beams : torch.Tensor of shape (n_spectra * n_beams)
            Boolean tensor indicating whether the current beams are
            ready for caching.
        batch: int
            Number of spectra in the batch.
        step : int
            Index of the next decoding step.

        Returns
        -------
        tokens : torch.Tensor of shape (n_spectra * n_beams, max_length)
            Predicted amino acid tokens for all beams and all spectra.
         scores : torch.Tensor of shape
         (n_spectra *  n_beams, max_length, n_amino_acids)
            Scores for the predicted amino acid tokens for all beams and
            all spectra.
        """
        beam = self.n_beams  # S
<<<<<<< HEAD
        vocab = self.decoder.vocab_size + 1  # V
        device = tokens.device  # Optimization: Get device from input tensor

        # Optimization: Check if cumulative masses are being tracked
        use_cumulative_masses = hasattr(self, "_cumulative_masses")

        if use_cumulative_masses:
            token_masses = self.token_masses.to(device)
=======
        vocab = self.vocab_size  # V
>>>>>>> eb6352e9

        # Reshape to group by spectrum (B for "batch").
        tokens = einops.rearrange(tokens, "(B S) L -> B L S", S=beam)
        scores = einops.rearrange(scores, "(B S) L V -> B L V S", S=beam)
        if use_cumulative_masses:
            cumulative_masses = einops.rearrange(
                self._cumulative_masses, "(B S) -> B S", S=beam
            )

        # Get the previous tokens and scores.
        prev_tokens = einops.repeat(
            tokens[:, :step, :], "B L S -> B L V S", V=vocab
        )
        prev_scores = torch.gather(
            scores[:, :step, :, :], dim=2, index=prev_tokens
        )
        prev_scores = einops.repeat(
            prev_scores[:, :, 0, :], "B L S -> B L (V S)", V=vocab
        )

        # Get the scores for all possible beams at this step.
        step_scores = torch.zeros(
            batch, step + 1, beam * vocab, device=device
        ).type_as(scores)
        step_scores[:, :step, :] = prev_scores
        step_scores[:, step, :] = einops.rearrange(
            scores[:, step, :, :], "B V S -> B (V S)"
        )

        # Find all still active beams by masking out terminated beams.
        active_mask = (
            ~finished_beams.reshape(batch, beam).repeat(1, vocab)
        ).float()
        # Mask out the index '0', i.e. padding token, by default.
        active_mask[:, :beam] = 1e-8

        # Figure out the top K decodings.
        _, top_idx = torch.topk(step_scores.nanmean(dim=1) * active_mask, beam)
        v_idx, s_idx = np.unravel_index(top_idx.cpu().numpy(), (vocab, beam))
        v_idx = torch.tensor(
            v_idx, device=device
        )  # Optimization: Ensure tensor is on correct device
        s_idx = einops.rearrange(
            torch.tensor(s_idx, device=device), "B S -> (B S)"
        )
        b_idx = einops.repeat(
            torch.arange(batch, device=device), "B -> (B S)", S=beam
        )

        # Record the top K decodings.
        tokens_new = tokens.clone()  # Optimization: Use clone for clearer code
        tokens_new[:, :step, :] = einops.rearrange(
            prev_tokens[b_idx, :, 0, s_idx], "(B S) L -> B L S", S=beam
        )
        tokens_new[:, step, :] = v_idx
        scores_new = scores.clone()
        scores_new[:, : step + 1, :, :] = einops.rearrange(
            scores[b_idx, : step + 1, :, s_idx], "(B S) L V -> B L V S", S=beam
        )

        # Optimization: Update cumulative masses if tracking them
        if use_cumulative_masses:
            cumulative_masses_new = torch.zeros_like(cumulative_masses)
            for b in range(batch):
                for s in range(beam):
                    prev_beam_idx = s_idx[b * beam + s].item()
                    new_token_idx = v_idx[b, s].item()

                    # Copy mass from previous beam and add new token's mass
                    if step == 0:
                        cumulative_masses_new[b, s] = token_masses[
                            new_token_idx
                        ]
                    else:
                        cumulative_masses_new[b, s] = (
                            cumulative_masses[b, prev_beam_idx]
                            + token_masses[new_token_idx]
                        )

            # Update class attribute with new cumulative masses
            self._cumulative_masses = einops.rearrange(
                cumulative_masses_new, "B S -> (B S)"
            )

        # Reshape for return
        tokens_out = einops.rearrange(tokens_new, "B L S -> (B S) L")
        scores_out = einops.rearrange(scores_new, "B L V S -> (B S) L V")

        return tokens_out, scores_out

    def _get_top_peptide(
        self,
        pred_cache: Dict[
            int, List[Tuple[float, float, np.ndarray, torch.Tensor]]
        ],
    ) -> Iterable[List[Tuple[float, np.ndarray, str]]]:
        """
        Return the peptide with the highest confidence score for each
        spectrum.

        Parameters
        ----------
        pred_cache : Dict[
            int, List[Tuple[float, float, np.ndarray, torch.Tensor]]
        ]
            Priority queue with finished beams for each spectrum,
            ordered by peptide score. For each finished beam, a tuple
            with the peptide score, a random tie-breaking float, the
            amino acid-level scores, and the predicted tokens is stored.

        Returns
        -------
        pred_peptides : Iterable[List[Tuple[float, np.ndarray, str]]]
            For each spectrum, a list with the top peptide predictions.
            A peptide prediction consists of a tuple with the peptide
            score, the amino acid scores, and the predicted peptide
            sequence.
        """
        for peptides in pred_cache.values():
            if len(peptides) > 0:
                yield [
                    (
                        pep_score,
                        (
                            aa_scores[::-1]
                            if self.tokenizer.reverse
                            else aa_scores
                        ),
                        # FIXME: Remove work around when depthcharge reverse
                        # detokenization bug is fixed.
                        # self.tokenizer.detokenize(
                        #     torch.unsqueeze(pred_tokens, 0)
                        # )[0],
                        "".join(
                            self.tokenizer.detokenize(
                                torch.unsqueeze(pred_tokens, 0),
                                join=False,
                            )[0]
                        ),
                    )
                    for pep_score, _, aa_scores, pred_tokens in heapq.nlargest(
                        self.top_match, peptides
                    )
                ]
            else:
                yield []

    def _process_batch(
        self, batch: Dict[str, torch.Tensor]
    ) -> Tuple[torch.Tensor, torch.Tensor, torch.Tensor, torch.Tensor]:
        """
        Convert a SpectrumDataset batch to tensors.

        Parameters
        ----------
        batch : Dict[str, torch.Tensor]
            A batch from the SpectrumDataset, which contains keys:
            ``mz_array``, ``intensity_array``, ``precursor_mz``, and
            ``precursor_charge``, each pointing to tensors with the
            corresponding data. The ``seq`` key is optional and
            contains the peptide sequences for training.

        Returns
        -------
        mzs : torch.Tensor of shape (batch_size, max_peaks)
            The m/z values for each spectrum.
        intensities : torch.Tensor of shape (batch_size, max_peaks)
            The intensity values for each spectrum.
        precursors : torch.Tensor of shape (batch_size, 3)
            A tensor with the precursor neutral mass, precursor charge,
            and precursor m/z.
        seqs : np.ndarray
            The spectrum identifiers (during de novo sequencing) or
            peptide sequences (during training).
        """
        precursor_mzs = batch["precursor_mz"].squeeze(0)
        precursor_charges = batch["precursor_charge"].squeeze(0)
        precursor_masses = (precursor_mzs - 1.007276) * precursor_charges
        precursors = torch.vstack(
            [precursor_masses, precursor_charges, precursor_mzs]
        ).T

        mzs = batch["mz_array"]
        intensities = batch["intensity_array"]
        seqs = batch.get("seq")

        return mzs, intensities, precursors, seqs

    def _forward_step(
        self,
        batch: Dict[str, torch.Tensor],
    ) -> Tuple[torch.Tensor, torch.Tensor]:
        """
        The forward learning step.

        Parameters
        ----------
        batch : Dict[str, torch.Tensor]
            A batch from the SpectrumDataset, which contains keys:
            ``mz_array``, ``intensity_array``, ``precursor_mz``, and
            ``precursor_charge``, each pointing to tensors with the
            corresponding data. The ``seq`` key is optional and
            contains the peptide sequences for training.

        Returns
        -------
        scores : torch.Tensor of shape (n_spectra, length, n_amino_acids)
            The individual amino acid scores for each prediction.
        tokens : torch.Tensor of shape (n_spectra, length)
            The predicted tokens for each spectrum.
        """
        mzs, ints, precursors, tokens = self._process_batch(batch)
        memories, mem_masks = self.encoder(mzs, ints)
        scores = self.decoder(
            tokens=tokens,
            memory=memories,
            memory_key_padding_mask=mem_masks,
            precursors=precursors,
        )
        return scores, tokens

    def training_step(
        self,
        batch: Dict[str, torch.Tensor],
        *args,
        mode: str = "train",
    ) -> torch.Tensor:
        """
        A single training step.

        Parameters
        ----------
        batch : Dict[str, torch.Tensor]
            A batch from the SpectrumDataset, which contains keys:
            ``mz_array``, ``intensity_array``, ``precursor_mz``, and
            ``precursor_charge``, each pointing to tensors with the
            corresponding data. The ``seq`` key is optional and
            contains the peptide sequences for training.
        mode : str
            Logging key to describe the current stage.

        Returns
        -------
        torch.Tensor
            The loss of the training step.
        """
        pred, truth = self._forward_step(batch)
        pred = pred[:, :-1, :].reshape(-1, self.vocab_size)

        if mode == "train":
            loss = self.celoss(pred, truth.flatten())
        else:
            loss = self.val_celoss(pred, truth.flatten())
        self.log(
            f"{mode}_CELoss",
            loss.detach(),
            on_step=False,
            on_epoch=True,
            sync_dist=True,
            batch_size=pred.shape[0],
        )
        return loss

    def validation_step(
        self, batch: Dict[str, torch.Tensor], *args
    ) -> torch.Tensor:
        """
        A single validation step.

        Parameters
        ----------
        batch : Dict[str, torch.Tensor]
            A batch from the SpectrumDataset, which contains keys:
            A batch from the SpectrumDataset, which contains keys:
            ``mz_array``, ``intensity_array``, ``precursor_mz``, and
            ``precursor_charge``, each pointing to tensors with the
            corresponding data. The ``seq`` key is optional and
            contains the peptide sequences for training.

        Returns
        -------
        torch.Tensor
            The loss of the validation step.
        """
        # Record the loss.
        loss = self.training_step(batch, mode="valid")
        if not self.calculate_precision:
            return loss

        # Calculate and log amino acid and peptide match evaluation
        # metrics from the predicted peptides.
        # FIXME: Remove work around when depthcharge reverse detokenization
        # bug is fixed.
        # peptides_true = self.tokenizer.detokenize(batch["seq"])
        peptides_true = [
            "".join(pep)
            for pep in self.tokenizer.detokenize(batch["seq"], join=False)
        ]
        peptides_pred = [
            pred
            for spectrum_preds in self.forward(batch)
            for _, _, pred in spectrum_preds
        ]
        aa_precision, _, pep_precision = evaluate.aa_match_metrics(
            *evaluate.aa_match_batch(
                peptides_true, peptides_pred, self.tokenizer.residues
            )
        )

        batch_size = len(peptides_true)
        log_args = dict(on_step=False, on_epoch=True, sync_dist=True)
        self.log(
            "pep_precision", pep_precision, **log_args, batch_size=batch_size
        )
        self.log(
            "aa_precision", aa_precision, **log_args, batch_size=batch_size
        )
        return loss

    def predict_step(
        self, batch: Dict[str, torch.Tensor], *args
    ) -> List[ms_io.PepSpecMatch]:
        """
        A single prediction step.

        Parameters
        ----------
        batch : Dict[str, torch.Tensor]
            A batch from the SpectrumDataset, which contains keys:
            ``mz_array``, ``intensity_array``, ``precursor_mz``, and
            ``precursor_charge``, each pointing to tensors with the
            corresponding data. The ``seq`` key is optional and
            contains the peptide sequences for training.

        Returns
        -------
        predictions: List[psm.PepSpecMatch]
            Predicted PSMs for the given batch of spectra.
        """
        predictions = []
        for (
            filename,
            scan,
            precursor_charge,
            precursor_mz,
            spectrum_preds,
        ) in zip(
            batch["peak_file"],
            batch["scan_id"],
            batch["precursor_charge"],
            batch["precursor_mz"],
            self.forward(batch),
        ):
            for peptide_score, aa_scores, peptide in spectrum_preds:
                predictions.append(
                    psm.PepSpecMatch(
                        sequence=peptide,
                        spectrum_id=(filename, scan),
                        peptide_score=peptide_score,
                        charge=int(precursor_charge),
                        calc_mz=np.nan,
                        exp_mz=precursor_mz.item(),
                        aa_scores=aa_scores,
                    )
                )

        return predictions

    def on_train_epoch_end(self) -> None:
        """
        Log the training loss at the end of each epoch.
        """
        if "train_CELoss" in self.trainer.callback_metrics:
            train_loss = (
                self.trainer.callback_metrics["train_CELoss"].detach().item()
            )
        else:
            train_loss = np.nan
        metrics = {"step": self.trainer.global_step, "train": train_loss}
        self._history.append(metrics)
        self._log_history()

    def on_validation_epoch_end(self) -> None:
        """
        Log the validation metrics at the end of each epoch.
        """
        callback_metrics = self.trainer.callback_metrics
        metrics = {
            "step": self.trainer.global_step,
            "valid": callback_metrics["valid_CELoss"].detach().item(),
        }

        if self.calculate_precision:
            metrics["valid_aa_precision"] = (
                callback_metrics["aa_precision"].detach().item()
            )
            metrics["valid_pep_precision"] = (
                callback_metrics["pep_precision"].detach().item()
            )
        self._history.append(metrics)
        self._log_history()

    def on_predict_batch_end(
        self, outputs: List[psm.PepSpecMatch], *args
    ) -> None:
        """
        Write the predicted PSMs to the output file.

        Parameters
        ----------
        outputs : List[psm.PepSpecMatch]
            The predicted PSMs for the processed batch.
        """
        if self.out_writer is None:
            return

        for spec_match in outputs:
            if not spec_match.sequence:
                continue

            # N terminal scores should be combined with first token
            if len(spec_match.aa_scores) >= 2 and any(
                spec_match.sequence.startswith(mod) for mod in self.n_term
            ):
                spec_match.aa_scores[1] *= spec_match.aa_scores[0]
                spec_match.aa_scores = spec_match.aa_scores[1:]

            # Compute the precursor m/z of the predicted peptide.
            spec_match.calc_mz = self.tokenizer.calculate_precursor_ions(
                spec_match.sequence, torch.tensor(spec_match.charge)
            ).item()

            self.out_writer.psms.append(spec_match)

    def on_train_start(self):
        """Log optimizer settings."""
        self.log("hp/optimizer_warmup_iters", self.warmup_iters)
        self.log(
            "hp/optimizer_cosine_schedule_period_iters",
            self.cosine_schedule_period_iters,
        )

    def _log_history(self) -> None:
        """
        Write log to console, if requested.
        """
        # Log only if all output for the current epoch is recorded.
        if len(self._history) == 0:
            return
        if len(self._history) == 1:
            header = "Step\tTrain loss\tValid loss\t"
            if self.calculate_precision:
                header += "Peptide precision\tAA precision"

            logger.info(header)
        metrics = self._history[-1]
        if metrics["step"] % self.n_log == 0:
            msg = "%i\t%.6f\t%.6f"
            vals = [
                metrics["step"],
                metrics.get("train", np.nan),
                metrics.get("valid", np.nan),
            ]

            if self.calculate_precision:
                msg += "\t%.6f\t%.6f"
                vals += [
                    metrics.get("valid_pep_precision", np.nan),
                    metrics.get("valid_aa_precision", np.nan),
                ]

            logger.info(msg, *vals)

    def configure_optimizers(
        self,
    ) -> Tuple[List[torch.optim.Optimizer], Dict[str, Any]]:
        """
        Initialize the optimizer.

        We use the Adam optimizer with a cosine learning rate scheduler.

        Returns
        -------
        Tuple[List[torch.optim.Optimizer], Dict[str, Any]]
            The initialized Adam optimizer and its learning rate
            scheduler.
        """
        optimizer = torch.optim.Adam(self.parameters(), **self.opt_kwargs)
        # Apply learning rate scheduler per step.
        lr_scheduler = CosineWarmupScheduler(
            optimizer, self.warmup_iters, self.cosine_schedule_period_iters
        )
        return [optimizer], {"scheduler": lr_scheduler, "interval": "step"}


class DbSpec2Pep(Spec2Pep):
    """
    Subclass of Spec2Pep for the use of Casanovo as an MS/MS database
    search score function.

    Uses teacher forcing to 'query' Casanovo to score a peptide-spectrum
    pair. Note that this does *not* involve training, but rather that
    teacher forcing is used for predicting.
    """

    def __init__(self, *args, **kwargs):
        super().__init__(*args, **kwargs)

    def forward(self, batch: Dict[str, torch.Tensor]):
        """
        The forward step.

        Parameters
        ----------
        batch : Dict[str, torch.Tensor]
            A batch from the SpectrumDataset, which contains keys:
            ``mz_array``, ``intensity_array``, ``precursor_mz``,
            ``precursor_charge``, and ``seq``, each pointing to tensors
            with the corresponding data.

        Returns
        -------
        scores : torch.Tensor of shape (n_spectra, length, n_amino_acids)
            The individual amino acid scores for each prediction,
            converted to probabilities using a softmax.
        tokens : torch.Tensor of shape (n_spectra, length)
            The predicted tokens for each spectrum.
        """
        pred, truth = self._forward_step(batch)
        pred = self.softmax(pred)
        return pred, truth

    def predict_step(
        self,
        batch: Dict[str, torch.Tensor],
        *args,
    ) -> List[ms_io.PepSpecMatch]:
        """
        A single prediction step.

        Parameters
        ----------
        batch : Dict[str, torch.Tensor]
            A batch from the SpectrumDataset, which contains keys:
            ``mz_array``, ``intensity_array``, ``precursor_mz``, and
            ``precursor_charge``, each pointing to tensors with the
            corresponding data.

        Returns
        -------
        predictions: List[psm.PepSpecMatch]
            The predicted PSMs for the processed batch.
        """
        predictions = collections.defaultdict(list)
        for psm_batch in self._psm_batches(batch):
            pred, truth = self.forward(psm_batch)
            peptide_scores, aa_scores = _calc_match_score(pred, truth)

            for (
                filename,
                scan,
                precursor_charge,
                precursor_mz,
                peptide,
                peptide_score,
                aa_scores,
            ) in zip(
                psm_batch["peak_file"],
                psm_batch["scan_id"],
                psm_batch["precursor_charge"],
                psm_batch["precursor_mz"],
                psm_batch["seq"],
                peptide_scores,
                aa_scores,
            ):
                spectrum_id = (filename, scan)
                predictions[spectrum_id].append(
                    psm.PepSpecMatch(
                        sequence=peptide,
                        spectrum_id=spectrum_id,
                        peptide_score=peptide_score,
                        charge=int(precursor_charge),
                        calc_mz=np.nan,
                        exp_mz=precursor_mz.item(),
                        aa_scores=aa_scores,
                    )
                )

        # Filter the top-scoring prediction(s) for each spectrum.
        predictions = list(
            itertools.chain.from_iterable(
                [
                    *(
                        sorted(
                            spectrum_predictions,
                            key=lambda p: p.peptide_score,
                            reverse=True,
                        )[: self.top_match]
                        for spectrum_predictions in predictions.values()
                    )
                ]
            )
        )

        # Determine the peptide sequence and parent proteins only for
        # the retained PSMs.
        for pred in predictions:
            # FIXME: Remove work around when depthcharge reverse detokinzation
            # bug is fixed.
            # pred.sequence = self.tokenizer.detokenize(
            #     torch.unsqueeze(pred.sequence, 0)
            # )[0]
            pred.sequence = "".join(
                self.tokenizer.detokenize(
                    torch.unsqueeze(pred.sequence, 0),
                    join=False,
                )[0]
            )
            pred.protein = self.protein_database.get_associated_protein(
                pred.sequence
            )

        return predictions

    def _psm_batches(
        self, batch: Dict[str, torch.Tensor]
    ) -> Generator[Dict[str, torch.Tensor], None, None]:
        """
        Generates batches of candidate database PSMs.

        PSM batches consist of repeated spectrum information for each
        candidate peptide to be scored against each spectrum.
        This method ensures that the batches provided to the model
        are of a consistent size.

        FIXME: Move this logic to a subclassed DataLoader.
         This would also allow correctly setting the batch size (now the
         final batch will be (much) smaller depending on how many
         spectra remain).

        TODO: The batch creation and generation could potentially be
         improved using a producer-consumer pattern.

        Parameters
        ----------
        batch : Dict[str, torch.Tensor]
            A batch from the SpectrumDataset, which contains keys:
            ``mz_array``, ``intensity_array``, ``precursor_mz``, and
            ``precursor_charge``, each pointing to tensors with the
            corresponding data.

        Returns
        -------
        psm_batch : Generator[Dict[str, torch.Tensor], None, None]
            A generator that yields batches of candidate database PSMs
            ready for scoring. Each batch contains repeated spectrum
            information for each candidate peptide to be scored
            against each spectrum.
        """
        batch_size = batch["precursor_charge"].shape[0]

        # Determine the candidates to score for each spectrum and
        # compile into new batches with the same size as the original
        # batch.
        candidates = []
        for i, (precursor_charge, precursor_mz) in enumerate(
            zip(batch["precursor_charge"], batch["precursor_mz"])
        ):
            for candidate in self.protein_database.get_candidates(
                precursor_mz, precursor_charge
            ):
                candidates.append((i, candidate))

            # Yield a batch if sufficient candidates are found or all
            # spectra have been processed.
            while len(candidates) >= batch_size or (
                i == batch_size - 1 and len(candidates) > 0
            ):
                batch_candidates = candidates[:batch_size]
                # Repeat the spectrum information for each candidate
                # that should be matched to the spectrum.
                psm_batch = {key: [] for key in [*batch.keys(), "seq"]}
                for spec_i, candidate in batch_candidates:
                    for key in batch.keys():
                        psm_batch[key].append(batch[key][spec_i])
                    psm_batch["seq"].append(candidate)

                # Convert the batch elements to tensors.
                for key in psm_batch.keys():
                    if isinstance(psm_batch[key][0], torch.Tensor):
                        psm_batch[key] = torch.stack(psm_batch[key])
                psm_batch["seq"] = self.tokenizer.tokenize(psm_batch["seq"])

                # Yield the PSM batch for processing.
                yield psm_batch

                # Remove the processed candidates from the list.
                candidates = candidates[batch_size:]


def _calc_match_score(
    batch_all_aa_scores: torch.Tensor,
    truth_aa_indices: torch.Tensor,
    decoder_reverse: bool = False,
) -> Tuple[List[float], List[np.ndarray]]:
    """
    Calculate the score between the input spectra and associated
    peptide.

    Take in teacher-forced scoring of amino acids of the peptides (in a
    batch) and use the truth labels to calculate a score between the
    input spectra and associated peptide.

    Parameters
    ----------
    batch_all_aa_scores : torch.Tensor
        Amino acid scores for all amino acids in the vocabulary for
        every prediction made to generate the associated peptide (for an
        entire batch).
    truth_aa_indices : torch.Tensor
        Indices of the score for each actual amino acid in the peptide
        (for an entire batch).
    decoder_reverse : bool
        Whether the decoder is reversed.

    Returns
    -------
    peptide_scores: List[float]
        The peptide score for each PSM in the batch.
    aa_scores : List[np.ndarray]
        The amino acid scores for each PSM in the batch.
    """
    # Remove trailing tokens from predictions based on decoder reversal.
    if not decoder_reverse:
        batch_all_aa_scores = batch_all_aa_scores[:, 1:]
    else:
        batch_all_aa_scores = batch_all_aa_scores[:, :-1]

    # Vectorized scoring using efficient indexing.
    rows = (
        torch.arange(batch_all_aa_scores.shape[0])
        .unsqueeze(-1)
        .expand(-1, batch_all_aa_scores.shape[1])
    )
    cols = torch.arange(0, batch_all_aa_scores.shape[1]).expand_as(rows)

    per_aa_scores = batch_all_aa_scores[rows, cols, truth_aa_indices]
    per_aa_scores = per_aa_scores.cpu().detach().numpy()
    per_aa_scores[per_aa_scores == 0] += 1e-10
    score_mask = (truth_aa_indices != 0).cpu().detach().numpy()
    peptide_scores, aa_scores = [], []
    for psm_score, psm_mask in zip(per_aa_scores, score_mask):
        psm_aa_scores = psm_score[psm_mask]
        psm_peptide_score = _peptide_score(psm_aa_scores, True)
        peptide_scores.append(psm_peptide_score)
        aa_scores.append(psm_aa_scores)

    return peptide_scores, aa_scores


class CosineWarmupScheduler(torch.optim.lr_scheduler._LRScheduler):
    """
    Learning rate scheduler with linear warm-up followed by cosine
    shaped decay.

    Parameters
    ----------
    optimizer : torch.optim.Optimizer
        Optimizer object.
    warmup_iters : int
        The number of iterations for the linear warm-up of the learning
        rate.
    cosine_schedule_period_iters : int
        The number of iterations for the cosine half period of the
        learning rate.
    """

    def __init__(
        self,
        optimizer: torch.optim.Optimizer,
        warmup_iters: int,
        cosine_schedule_period_iters: int,
    ):
        self.warmup_iters = warmup_iters
        self.cosine_schedule_period_iters = cosine_schedule_period_iters
        super().__init__(optimizer)

    def get_lr(self):
        lr_factor = self.get_lr_factor(epoch=self.last_epoch)
        return [base_lr * lr_factor for base_lr in self.base_lrs]

    def get_lr_factor(self, epoch):
        lr_factor = 0.5 * (
            1 + np.cos(np.pi * epoch / self.cosine_schedule_period_iters)
        )
        if epoch <= self.warmup_iters:
            lr_factor *= epoch / self.warmup_iters
        return lr_factor


def _calc_mass_error(
    calc_mz: float, obs_mz: float, charge: int, isotope: int = 0
) -> float:
    """
    Calculate the mass error in ppm between the theoretical m/z and the
    observed m/z, optionally accounting for an isotopologue mismatch.

    Parameters
    ----------
    calc_mz : float
        The theoretical m/z.
    obs_mz : float
        The observed m/z.
    charge : int
        The charge.
    isotope : int
        Correct for the given number of C13 isotopes (default: 0).

    Returns
    -------
    float
        The mass error in ppm.
    """
    return (calc_mz - (obs_mz - isotope * 1.00335 / charge)) / obs_mz * 10**6


def _peptide_score(aa_scores: np.ndarray, fits_precursor_mz: bool) -> float:
    """
    Calculate the peptide-level confidence score from the raw
    amino acid scores.

    The peptide score is the product of the raw amino acid scores.

    Parameters
    ----------
    aa_scores : np.ndarray
        Amino acid level confidence scores.
    fits_precursor_mz : bool
        Flag indicating whether the prediction fits the precursor m/z
        filter.

    Returns
    -------
    peptide_score : float
        The peptide score.
    """
    peptide_score = np.prod(aa_scores)
    if not fits_precursor_mz:
        peptide_score -= 1
    return peptide_score<|MERGE_RESOLUTION|>--- conflicted
+++ resolved
@@ -13,18 +13,12 @@
 import torch
 from depthcharge.tokenizers import PeptideTokenizer
 
-<<<<<<< HEAD
-
-from . import evaluate
-=======
->>>>>>> eb6352e9
 from .. import config
 from ..data import ms_io, psm
 from ..denovo.transformers import PeptideDecoder, SpectrumEncoder
 from . import evaluate
 
 
-warnings.filterwarnings("ignore", category=DeprecationWarning)
 logger = logging.getLogger("casanovo")
 
 
@@ -204,35 +198,6 @@
         """
         return next(self.parameters()).device
 
-        # Optimization: Precompute indices for amino acids with negative mass
-        self.neg_mass_idx = []
-        for aa, mass in self.peptide_mass_calculator.masses.items():
-            if mass < 0:
-                self.neg_mass_idx.append(self.decoder._aa2idx[aa])
-        self.neg_mass_idx = torch.tensor(self.neg_mass_idx)
-
-        # Optimization: Precompute N-terminal modification indices
-        self.nterm_idx = []
-        for aa in self.peptide_mass_calculator.masses:
-            if aa.startswith(("+", "-")):
-                self.nterm_idx.append(self.decoder._aa2idx[aa])
-        self.nterm_idx = torch.tensor(self.nterm_idx)
-
-        # Optimization: Precompute mass for each token
-        self.token_masses = torch.zeros(self.decoder.vocab_size + 1)
-        for aa, mass in self.peptide_mass_calculator.masses.items():
-            try:
-                idx = self.decoder._aa2idx[aa]
-                self.token_masses[idx] = mass
-            except KeyError:
-                continue
-
-    # Optimization: Add device property for consistent device handling
-    @property
-    def device(self):
-        """Return the current device"""
-        return self.encoder.device if hasattr(self, "encoder") else "cpu"
-
     def forward(
         self, batch: Dict[str, torch.Tensor]
     ) -> List[List[Tuple[float, np.ndarray, str]]]:
@@ -294,13 +259,7 @@
             score, the amino acid scores, and the predicted peptide
             sequence.
         """
-<<<<<<< HEAD
-        # Optimization: Get device from tensors for consistent placement
-        memories, mem_masks = self.encoder(spectra)
-        device = memories.device
-=======
         memories, mem_masks = self.encoder(mzs, intensities)
->>>>>>> eb6352e9
 
         # Sizes.
         batch = mzs.shape[0]  # B
@@ -309,33 +268,18 @@
         beam = self.n_beams  # S
 
         # Initialize scores and tokens.
-        # Optimization: Ensure tensors are on the correct device
         scores = torch.full(
-<<<<<<< HEAD
-            size=(batch, length, vocab, beam),
-            fill_value=torch.nan,
-            device=device,
-        )
-        tokens = torch.zeros(
-            batch, length, beam, dtype=torch.int64, device=device
-=======
             size=(batch, length, vocab, beam), fill_value=torch.nan
         ).type_as(mzs)
 
         tokens = torch.zeros(
             batch, length, beam, dtype=torch.int64, device=self.device
->>>>>>> eb6352e9
         )
 
         # Create cache for decoded beams.
         pred_cache = collections.OrderedDict((i, []) for i in range(batch))
 
         # Get the first prediction.
-<<<<<<< HEAD
-        pred, _ = self.decoder(None, precursors, memories, mem_masks)
-        top_indices = torch.topk(pred[:, 0, :], beam, dim=1)[1]
-        tokens[:, 0, :] = top_indices
-=======
         pred = self.decoder(
             tokens=torch.zeros(
                 batch, 0, dtype=torch.int64, device=self.device
@@ -345,16 +289,7 @@
             precursors=precursors,
         )
         tokens[:, 0, :] = torch.topk(pred[:, 0, :], beam, dim=1)[1]
->>>>>>> eb6352e9
         scores[:, :1, :, :] = einops.repeat(pred, "B L V -> B L V S", S=beam)
-
-        # Optimization: Initialize cumulative masses to track peptide masses
-        token_masses = self.token_masses.to(device)
-        cumulative_masses = torch.zeros(batch, beam, device=device)
-        for b in range(batch):
-            for s in range(beam):
-                token_idx = tokens[b, 0, s]
-                cumulative_masses[b, s] = token_masses[token_idx]
 
         # Make all tensors the right shape for decoding.
         precursors = einops.repeat(precursors, "B L -> (B S) L", S=beam)
@@ -362,71 +297,28 @@
         memories = einops.repeat(memories, "B L V -> (B S) L V", S=beam)
         tokens = einops.rearrange(tokens, "B L S -> (B S) L")
         scores = einops.rearrange(scores, "B L V S -> (B S) L V")
-        cumulative_masses = einops.rearrange(cumulative_masses, "B S -> (B S)")
-
-        # Optimization: Store cumulative masses as temporary attribute for use in other methods
-        self._cumulative_masses = cumulative_masses
-        self._batch_size = batch
-        self._beam_size = beam
-
-        try:
-            # The main decoding loop.
-            for step in range(0, self.max_peptide_len):
-                # Terminate beams exceeding the precursor m/z tolerance and
-                # track all finished beams (either terminated or stop token
-                # predicted).
-                (
-                    finished_beams,
-                    beam_fits_precursor,
-                    discarded_beams,
-                ) = self._finish_beams(tokens, precursors, step)
-
-                # Cache peptide predictions from the finished beams (but not
-                # the discarded beams).
-                beams_to_cache = finished_beams & ~discarded_beams
-                if torch.any(beams_to_cache):
-                    self._cache_finished_beams(
-                        tokens,
-                        scores,
-                        step,
-                        beams_to_cache,
-                        beam_fits_precursor,
-                        pred_cache,
-                    )
-
-                # Stop decoding when all current beams have been finished.
-                # Continue with beams that have not been finished and not
-                # discarded.
-                finished_beams |= discarded_beams
-                if torch.all(finished_beams):
-                    break
-
-                # Optimization: Only update scores for active beams
-                active_beams = ~finished_beams
-                if torch.any(active_beams):
-                    active_scores, _ = self.decoder(
-                        tokens[active_beams, : step + 1],
-                        precursors[active_beams],
-                        memories[active_beams],
-                        mem_masks[active_beams],
-                    )
-                    scores[active_beams, : step + 2, :] = active_scores
-
-<<<<<<< HEAD
-                # Find the top-k beams with the highest scores and continue
-                # decoding those.
-                tokens, scores = self._get_topk_beams(
-                    tokens, scores, finished_beams, batch, step + 1
-                )
-        finally:
-            # Optimization: Clean up temporary attributes to avoid memory leaks
-            if hasattr(self, "_cumulative_masses"):
-                delattr(self, "_cumulative_masses")
-            if hasattr(self, "_batch_size"):
-                delattr(self, "_batch_size")
-            if hasattr(self, "_beam_size"):
-                delattr(self, "_beam_size")
-=======
+
+        # The main decoding loop.
+        for step in range(0, self.max_peptide_len):
+            # Terminate beams exceeding the precursor m/z tolerance and
+            # track all finished beams (either terminated or stop token
+            # predicted).
+            (
+                finished_beams,
+                beam_fits_precursor,
+                discarded_beams,
+            ) = self._finish_beams(tokens, precursors, step)
+            # Cache peptide predictions from the finished beams (but not
+            # the discarded beams).
+            self._cache_finished_beams(
+                tokens,
+                scores,
+                step,
+                finished_beams & ~discarded_beams,
+                beam_fits_precursor,
+                pred_cache,
+            )
+
             # Stop decoding when all current beams have been finished.
             # Continue with beams that have not been finished and not
             # discarded.
@@ -445,7 +337,6 @@
             tokens, scores = self._get_topk_beams(
                 tokens, scores, finished_beams, batch, step + 1
             )
->>>>>>> eb6352e9
 
         # Return the peptide with the highest confidence score, within
         # the precursor m/z tolerance if possible.
@@ -487,11 +378,6 @@
             be discarded (e.g. because they were predicted to end but
             violate the minimum peptide length).
         """
-<<<<<<< HEAD
-        # Optimization: Get device from input tensor for consistent placement
-        device = tokens.device
-        batch_size = tokens.shape[0]
-=======
         # Check for tokens with a negative mass (i.e. neutral loss).
         aa_neg_mass_idx = [None]
         for aa, mass in self.tokenizer.residues.items():
@@ -502,91 +388,48 @@
         n_term = torch.Tensor(
             [self.tokenizer.index[aa] for aa in self.n_term]
         ).to(self.decoder.device)
->>>>>>> eb6352e9
-
-        # Optimization: Use precomputed indices and ensure they're on the correct device
-        nterm_idx = self.nterm_idx.to(device)
-        neg_mass_idx = self.neg_mass_idx.to(device)
-        token_masses = self.token_masses.to(device)
-
-        # Check the tokens at the current step
-        current_tokens = tokens[:, step]
-
-        # Initialize return tensors
-        finished_beams = torch.zeros(
-            batch_size, dtype=torch.bool, device=device
-        )
-        ends_stop_token = current_tokens == self.stop_token
+
+        beam_fits_precursor = torch.zeros(
+            tokens.shape[0], dtype=torch.bool
+        ).to(self.encoder.device)
+        # Beams with a stop token predicted in the current step can be
+        # finished.
+        finished_beams = torch.zeros(tokens.shape[0], dtype=torch.bool).to(
+            self.encoder.device
+        )
+        ends_stop_token = tokens[:, step] == self.stop_token
         finished_beams[ends_stop_token] = True
-
-        beam_fits_precursor = torch.zeros(
-            batch_size, dtype=torch.bool, device=device
-        )
-        discarded_beams = torch.zeros(
-            batch_size, dtype=torch.bool, device=device
-        )
-        discarded_beams[current_tokens == 0] = True
-
-        # Discard beams with invalid modification combinations
-        if step > 1:
-            dim0 = torch.arange(batch_size, device=device)
-            final_pos = torch.full((batch_size,), step, device=device)
+        # Beams with a dummy token predicted in the current step can be
+        # discarded.
+        discarded_beams = torch.zeros(tokens.shape[0], dtype=torch.bool).to(
+            self.encoder.device
+        )
+        discarded_beams[tokens[:, step] == 0] = True
+        # Discard beams with invalid modification combinations (i.e.
+        # N-terminal modifications occur multiple times or in internal
+        # positions).
+        if step > 1:  # Only relevant for longer predictions.
+            dim0 = torch.arange(tokens.shape[0])
+            final_pos = torch.full((ends_stop_token.shape[0],), step)
             final_pos[ends_stop_token] = step - 1
-
-            # Optimization: Vectorized check for multiple N-terminal modifications
-            last_token_is_nterm = torch.isin(
-                tokens[dim0, final_pos], nterm_idx
-            )
-            prev_token_is_nterm = torch.isin(
-                tokens[dim0, final_pos - 1], nterm_idx
-            )
-            multiple_mods = last_token_is_nterm & prev_token_is_nterm
-
-            # Optimization: Vectorized check for internal N-terminal modifications
-            positions = torch.arange(tokens.shape[1], device=device)
-            mask = (final_pos - 1).unsqueeze(1) >= positions
-            token_mask = torch.where(mask, tokens, torch.zeros_like(tokens))
-            internal_mods = torch.any(torch.isin(token_mask, nterm_idx), dim=1)
-
-            discarded_beams = discarded_beams | multiple_mods | internal_mods
-
-        # Optimization: Check if we have cumulative masses from parent method
-        use_cumulative_masses = hasattr(self, "_cumulative_masses")
+            # Multiple N-terminal modifications.
+            multiple_mods = torch.isin(
+                tokens[dim0, final_pos], n_term
+            ) & torch.isin(tokens[dim0, final_pos - 1], n_term)
+            # N-terminal modifications occur at an internal position.
+            # Broadcasting trick to create a two-dimensional mask.
+            mask = (final_pos - 1)[:, None] >= torch.arange(tokens.shape[1])
+            internal_mods = torch.isin(
+                torch.where(mask.to(self.encoder.device), tokens, 0), n_term
+            ).any(dim=1)
+            discarded_beams[multiple_mods | internal_mods] = True
 
         # Check which beams should be terminated or discarded based on
         # the predicted peptide.
-        for i in range(batch_size):
+        for i in range(len(finished_beams)):
             # Skip already discarded beams.
             if discarded_beams[i]:
                 continue
-<<<<<<< HEAD
-
-            # Optimization: Use different approaches based on availability of cumulative masses
-            if use_cumulative_masses:
-                # Fast path: use precomputed cumulative masses
-                peptide_len = step + 1
-                if self.decoder.reverse and tokens[i, 0] == self.stop_token:
-                    peptide_len -= 1
-                elif (
-                    not self.decoder.reverse
-                    and tokens[i, step] == self.stop_token
-                ):
-                    peptide_len -= 1
-            else:
-                # Original path: extract peptide and length
-                pred_tokens = tokens[i, : step + 1].cpu()
-                peptide_len = len(pred_tokens)
-                peptide = self.decoder.detokenize(pred_tokens)
-
-                # Omit stop token.
-                if self.decoder.reverse and peptide[0] == "$":
-                    peptide = peptide[1:]
-                    peptide_len -= 1
-                elif not self.decoder.reverse and peptide[-1] == "$":
-                    peptide = peptide[:-1]
-                    peptide_len -= 1
-
-=======
             pred_tokens = tokens[i][: step + 1]
             peptide_len = len(pred_tokens)
 
@@ -600,53 +443,11 @@
             ):
                 pred_tokens = pred_tokens[:-1]
                 peptide_len -= 1
->>>>>>> eb6352e9
             # Discard beams that were predicted to end but don't fit the
             # minimum peptide length.
             if finished_beams[i] and peptide_len < self.min_peptide_len:
                 discarded_beams[i] = True
                 continue
-<<<<<<< HEAD
-
-            # Get precursor information
-            precursor_charge = precursors[i, 1].item()
-            precursor_mz = precursors[i, 2].item()
-
-            if use_cumulative_masses:
-                # Optimization: Use cumulative masses for faster mass calculations
-                current_mass = self._cumulative_masses[i]
-                matches_precursor_mz = False
-                exceeds_precursor_mz = False
-
-                # Calculate current m/z including proton mass
-                current_mz = (
-                    current_mass / precursor_charge + 1.007276
-                )  # Add proton mass
-
-                # Check for isotope matches
-                for isotope in range(
-                    self.isotope_error_range[0],
-                    self.isotope_error_range[1] + 1,
-                ):
-                    delta_ppm = _calc_mass_error(
-                        current_mz, precursor_mz, precursor_charge, isotope
-                    )
-                    if abs(delta_ppm) < self.precursor_mass_tol:
-                        matches_precursor_mz = True
-                        break
-
-                # If not matching, check if any negative mass AA could correct it
-                if not matches_precursor_mz and not finished_beams[i]:
-                    any_fits = False
-                    all_exceed = True
-
-                    for neg_idx in neg_mass_idx:
-                        neg_mass = token_masses[neg_idx]
-                        potential_mz = (
-                            current_mass + neg_mass
-                        ) / precursor_charge + 1.007276
-
-=======
             # Terminate the beam if it has not been finished by the
             # model but the peptide mass exceeds the precursor m/z to an
             # extent that it cannot be corrected anymore by a
@@ -682,101 +483,44 @@
                             precursor_charge,
                             isotope,
                         )
->>>>>>> eb6352e9
                         for isotope in range(
                             self.isotope_error_range[0],
                             self.isotope_error_range[1] + 1,
-                        ):
-                            delta_ppm = _calc_mass_error(
-                                potential_mz,
-                                precursor_mz,
-                                precursor_charge,
-                                isotope,
-                            )
-                            if abs(delta_ppm) < self.precursor_mass_tol:
-                                any_fits = True
-                                all_exceed = False
-                                break
-
-                            if delta_ppm <= self.precursor_mass_tol:
-                                all_exceed = False
-
-                        if any_fits:
-                            break
-
-                    exceeds_precursor_mz = all_exceed
-            else:
-                # Original approach: using detokenize and peptide_mass_calculator
-                neg_mass_aa = []
-                for idx in self.neg_mass_idx.cpu().tolist():
-                    neg_mass_aa.append(
-                        self.decoder.detokenize(
-                            torch.tensor([idx], device="cpu")
-                        )[0]
+                        )
+                    ]
+                    # Terminate the beam if the calculated m/z for the
+                    # predicted peptide (without potential additional
+                    # AAs with negative mass) is within the precursor
+                    # m/z tolerance.
+                    matches_precursor_mz = aa is None and any(
+                        abs(d) < self.precursor_mass_tol
+                        for d in delta_mass_ppm
                     )
-
-                matches_precursor_mz = exceeds_precursor_mz = False
-
-                # Check for precursor matches with and without negative mass AAs
-                for aa in (
-                    [None] if finished_beams[i] else [None] + neg_mass_aa
-                ):
-                    if aa is None:
-                        calc_peptide = peptide.copy()
+                    # Terminate the beam if the calculated m/z exceeds
+                    # the precursor m/z + tolerance and hasn't been
+                    # corrected by a subsequently predicted AA with
+                    # negative mass.
+                    if matches_precursor_mz:
+                        exceeds_precursor_mz = False
                     else:
-                        calc_peptide = peptide.copy()
-                        calc_peptide.append(aa)
-
-                    try:
-                        calc_mz = self.peptide_mass_calculator.mass(
-                            seq=calc_peptide, charge=precursor_charge
+                        exceeds_precursor_mz = all(
+                            d > self.precursor_mass_tol for d in delta_mass_ppm
                         )
-
-                        # Calculate isotope errors
-                        delta_mass_ppm = [
-                            _calc_mass_error(
-                                calc_mz,
-                                precursor_mz,
-                                precursor_charge,
-                                isotope,
-                            )
-                            for isotope in range(
-                                self.isotope_error_range[0],
-                                self.isotope_error_range[1] + 1,
-                            )
-                        ]
-
-                        # Check if within tolerance
-                        if aa is None:
-                            matches_precursor_mz = any(
-                                abs(d) < self.precursor_mass_tol
-                                for d in delta_mass_ppm
-                            )
-
-                        if matches_precursor_mz:
-                            exceeds_precursor_mz = False
-                        else:
-                            exceeds_precursor_mz = all(
-                                d > self.precursor_mass_tol
-                                for d in delta_mass_ppm
-                            )
-                            exceeds_precursor_mz = (
-                                finished_beams[i] or aa is not None
-                            ) and exceeds_precursor_mz
-
-                        if matches_precursor_mz or exceeds_precursor_mz:
-                            break
-
-                    except KeyError:
-                        matches_precursor_mz = exceeds_precursor_mz = False
-
-            # Update beam status
+                        exceeds_precursor_mz = (
+                            finished_beams[i] or aa is not None
+                        ) and exceeds_precursor_mz
+                    if matches_precursor_mz or exceeds_precursor_mz:
+                        break
+                except KeyError:
+                    matches_precursor_mz = exceeds_precursor_mz = False
+            # Finish beams that fit or exceed the precursor m/z.
+            # Don't finish beams that don't include a stop token if they
+            # don't exceed the precursor m/z tolerance yet.
             if finished_beams[i]:
                 beam_fits_precursor[i] = matches_precursor_mz
             elif exceeds_precursor_mz:
                 finished_beams[i] = True
                 beam_fits_precursor[i] = matches_precursor_mz
-
         return finished_beams, beam_fits_precursor, discarded_beams
 
     def _cache_finished_beams(
@@ -818,32 +562,11 @@
             float, the amino acid-level scores, and the predicted tokens
             is stored.
         """
-        # Optimization: Find non-zero indices for more efficient iteration
-        cache_indices = (
-            torch.nonzero(beams_to_cache).squeeze(-1).cpu().tolist()
-        )
-
-        for i in cache_indices:
+        for i in range(len(beams_to_cache)):
+            if not beams_to_cache[i]:
+                continue
             # Find the starting index of the spectrum.
             spec_idx = i // self.n_beams
-<<<<<<< HEAD
-
-            # Get the predicted tokens
-            pred_tokens = tokens[i, : step + 1].cpu()
-
-            # Omit the stop token from the peptide sequence (if predicted).
-            has_stop_token = pred_tokens[-1] == self.stop_token
-            pred_peptide = pred_tokens[:-1] if has_stop_token else pred_tokens
-
-            # Don't cache this peptide if it was already predicted previously.
-            duplicate = False
-            for pred_cached in pred_cache[spec_idx]:
-                if torch.equal(pred_cached[-1], pred_peptide):
-                    duplicate = True
-                    break
-
-            if duplicate:
-=======
             # FIXME: The next 3 lines are very similar as what's done in
             #  _finish_beams. Avoid code duplication?
             pred_tokens = tokens[i][: step + 1]
@@ -858,43 +581,25 @@
                 for pred_cached in pred_cache[spec_idx]
             ):
                 # TODO: Add duplicate predictions with their highest score.
->>>>>>> eb6352e9
                 continue
-
-            # Calculate softmax scores
             smx = self.softmax(scores[i : i + 1, : step + 1, :])
-
-            # Optimization: Get AA scores using efficient indexing
-            aa_scores = []
-            for j in range(len(pred_tokens)):
-                aa_scores.append(smx[0, j, pred_tokens[j]].item())
-
-            # Add explicit score 0 for missing stop token
+            aa_scores = smx[0, range(len(pred_tokens)), pred_tokens].tolist()
+            # Add an explicit score 0 for the missing stop token in case
+            # this was not predicted (i.e. early stopping).
             if not has_stop_token:
                 aa_scores.append(0)
-
             aa_scores = np.asarray(aa_scores)
-<<<<<<< HEAD
-
-            # Calculate the updated amino acid-level and the peptide scores.
-            aa_scores, peptide_score = _aa_pep_score(
-                aa_scores, beam_fits_precursor[i].item()
-            )
-
-=======
             # Calculate the updated amino acid-level and the peptide
             # scores.
             peptide_score = _peptide_score(aa_scores, beam_fits_precursor[i])
->>>>>>> eb6352e9
             # Omit the stop token from the amino acid-level scores.
             aa_scores = aa_scores[:-1]
-
-            # Add the prediction to the cache
+            # Add the prediction to the cache (minimum priority queue,
+            # maximum the number of beams elements).
             if len(pred_cache[spec_idx]) < self.n_beams:
                 heapadd = heapq.heappush
             else:
                 heapadd = heapq.heappushpop
-
             heapadd(
                 pred_cache[spec_idx],
                 (
@@ -945,26 +650,11 @@
             all spectra.
         """
         beam = self.n_beams  # S
-<<<<<<< HEAD
-        vocab = self.decoder.vocab_size + 1  # V
-        device = tokens.device  # Optimization: Get device from input tensor
-
-        # Optimization: Check if cumulative masses are being tracked
-        use_cumulative_masses = hasattr(self, "_cumulative_masses")
-
-        if use_cumulative_masses:
-            token_masses = self.token_masses.to(device)
-=======
         vocab = self.vocab_size  # V
->>>>>>> eb6352e9
 
         # Reshape to group by spectrum (B for "batch").
         tokens = einops.rearrange(tokens, "(B S) L -> B L S", S=beam)
         scores = einops.rearrange(scores, "(B S) L V -> B L V S", S=beam)
-        if use_cumulative_masses:
-            cumulative_masses = einops.rearrange(
-                self._cumulative_masses, "(B S) -> B S", S=beam
-            )
 
         # Get the previous tokens and scores.
         prev_tokens = einops.repeat(
@@ -978,9 +668,9 @@
         )
 
         # Get the scores for all possible beams at this step.
-        step_scores = torch.zeros(
-            batch, step + 1, beam * vocab, device=device
-        ).type_as(scores)
+        step_scores = torch.zeros(batch, step + 1, beam * vocab).type_as(
+            scores
+        )
         step_scores[:, :step, :] = prev_scores
         step_scores[:, step, :] = einops.rearrange(
             scores[:, step, :, :], "B V S -> B (V S)"
@@ -991,61 +681,27 @@
             ~finished_beams.reshape(batch, beam).repeat(1, vocab)
         ).float()
         # Mask out the index '0', i.e. padding token, by default.
+        # FIXME: Set this to a very small, yet non-zero value, to only
+        #  get padding after stop token.
         active_mask[:, :beam] = 1e-8
 
         # Figure out the top K decodings.
         _, top_idx = torch.topk(step_scores.nanmean(dim=1) * active_mask, beam)
-        v_idx, s_idx = np.unravel_index(top_idx.cpu().numpy(), (vocab, beam))
-        v_idx = torch.tensor(
-            v_idx, device=device
-        )  # Optimization: Ensure tensor is on correct device
-        s_idx = einops.rearrange(
-            torch.tensor(s_idx, device=device), "B S -> (B S)"
-        )
-        b_idx = einops.repeat(
-            torch.arange(batch, device=device), "B -> (B S)", S=beam
-        )
+        v_idx, s_idx = np.unravel_index(top_idx.cpu(), (vocab, beam))
+        s_idx = einops.rearrange(s_idx, "B S -> (B S)")
+        b_idx = einops.repeat(torch.arange(batch), "B -> (B S)", S=beam)
 
         # Record the top K decodings.
-        tokens_new = tokens.clone()  # Optimization: Use clone for clearer code
-        tokens_new[:, :step, :] = einops.rearrange(
+        tokens[:, :step, :] = einops.rearrange(
             prev_tokens[b_idx, :, 0, s_idx], "(B S) L -> B L S", S=beam
         )
-        tokens_new[:, step, :] = v_idx
-        scores_new = scores.clone()
-        scores_new[:, : step + 1, :, :] = einops.rearrange(
+        tokens[:, step, :] = torch.tensor(v_idx)
+        scores[:, : step + 1, :, :] = einops.rearrange(
             scores[b_idx, : step + 1, :, s_idx], "(B S) L V -> B L V S", S=beam
         )
-
-        # Optimization: Update cumulative masses if tracking them
-        if use_cumulative_masses:
-            cumulative_masses_new = torch.zeros_like(cumulative_masses)
-            for b in range(batch):
-                for s in range(beam):
-                    prev_beam_idx = s_idx[b * beam + s].item()
-                    new_token_idx = v_idx[b, s].item()
-
-                    # Copy mass from previous beam and add new token's mass
-                    if step == 0:
-                        cumulative_masses_new[b, s] = token_masses[
-                            new_token_idx
-                        ]
-                    else:
-                        cumulative_masses_new[b, s] = (
-                            cumulative_masses[b, prev_beam_idx]
-                            + token_masses[new_token_idx]
-                        )
-
-            # Update class attribute with new cumulative masses
-            self._cumulative_masses = einops.rearrange(
-                cumulative_masses_new, "B S -> (B S)"
-            )
-
-        # Reshape for return
-        tokens_out = einops.rearrange(tokens_new, "B L S -> (B S) L")
-        scores_out = einops.rearrange(scores_new, "B L V S -> (B S) L V")
-
-        return tokens_out, scores_out
+        scores = einops.rearrange(scores, "B L V S -> (B S) L V")
+        tokens = einops.rearrange(tokens, "B L S -> (B S) L")
+        return tokens, scores
 
     def _get_top_peptide(
         self,
