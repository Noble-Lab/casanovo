--- conflicted
+++ resolved
@@ -14,11 +14,6 @@
 import lightning.pytorch as pl
 from lightning.pytorch.strategies import DDPStrategy
 from depthcharge.data import AnnotatedSpectrumIndex, SpectrumIndex
-<<<<<<< HEAD
-from pytorch_lightning.accelerators import find_usable_cuda_devices
-from pytorch_lightning.strategies import DDPStrategy
-=======
->>>>>>> 593b2f67
 
 from .. import utils
 from ..config import Config
@@ -179,93 +174,6 @@
             devices=1,
             logger=self.config.logger,
         )
-<<<<<<< HEAD
-        raise FileNotFoundError("Could not find the trained model weights")
-    model = Spec2Pep().load_from_checkpoint(
-        model_filename,
-        dim_model=config["dim_model"],
-        n_head=config["n_head"],
-        dim_feedforward=config["dim_feedforward"],
-        n_layers=config["n_layers"],
-        dropout=config["dropout"],
-        dim_intensity=config["dim_intensity"],
-        custom_encoder=config["custom_encoder"],
-        max_length=config["max_length"],
-        residues=config["residues"],
-        max_charge=config["max_charge"],
-        precursor_mass_tol=config["precursor_mass_tol"],
-        isotope_error_range=config["isotope_error_range"],
-        min_peptide_len=config["min_peptide_len"],
-        n_beams=config["n_beams"],
-        top_match=config["top_match"],
-        n_log=config["n_log"],
-        out_writer=out_writer,
-    )
-    # Read the MS/MS spectra for which to predict peptide sequences.
-    if annotated:
-        peak_ext = (".mgf", ".h5", ".hdf5")
-    else:
-        peak_ext = (".mgf", ".mzml", ".mzxml", ".h5", ".hdf5")
-    if len(peak_filenames := _get_peak_filenames(peak_path, peak_ext)) == 0:
-        logger.error("Could not find peak files from %s", peak_path)
-        raise FileNotFoundError("Could not find peak files")
-    else:
-        out_writer.set_ms_run(peak_filenames)
-    peak_is_index = any(
-        [os.path.splitext(fn)[1] in (".h5", ".hdf5") for fn in peak_filenames]
-    )
-    if peak_is_index and len(peak_filenames) > 1:
-        logger.error("Multiple HDF5 spectrum indexes specified")
-        raise ValueError("Multiple HDF5 spectrum indexes specified")
-    tmp_dir = tempfile.TemporaryDirectory()
-    if peak_is_index:
-        idx_filename, peak_filenames = peak_filenames[0], None
-    else:
-        idx_filename = os.path.join(tmp_dir.name, f"{uuid.uuid4().hex}.hdf5")
-    SpectrumIdx = AnnotatedSpectrumIndex if annotated else SpectrumIndex
-    valid_charge = np.arange(1, config["max_charge"] + 1)
-    index = SpectrumIdx(
-        idx_filename, peak_filenames, valid_charge=valid_charge
-    )
-    # Initialize the data loader.
-    loaders = DeNovoDataModule(
-        test_index=index,
-        n_peaks=config["n_peaks"],
-        min_mz=config["min_mz"],
-        max_mz=config["max_mz"],
-        min_intensity=config["min_intensity"],
-        remove_precursor_tol=config["remove_precursor_tol"],
-        n_workers=config["n_workers"],
-        batch_size=config["predict_batch_size"],
-    )
-    loaders.setup(stage="test", annotated=annotated)
-
-    # Create the Trainer object.
-    trainer = pl.Trainer(
-        accelerator="auto",
-        devices=_get_devices(config["no_gpu"]),
-        logger=config["logger"],
-        max_epochs=config["max_epochs"],
-        num_sanity_val_steps=config["num_sanity_val_steps"],
-        strategy=_get_strategy(),
-    )
-    # Run the model with/without validation.
-    run_trainer = trainer.validate if annotated else trainer.predict
-    run_trainer(model, loaders.test_dataloader())
-    # Clean up temporary files.
-    tmp_dir.cleanup()
-
-
-def train(
-    peak_path: str,
-    peak_path_val: str,
-    model_filename: str,
-    config: Dict[str, Any],
-) -> None:
-    """
-    Train a Casanovo model.
-=======
->>>>>>> 593b2f67
 
         if self.train:
             if self.config.devices is None:
@@ -480,60 +388,6 @@
     List[str]
         The peak file names matching the path pattern.
     """
-<<<<<<< HEAD
-    path = os.path.expanduser(path)
-    path = os.path.expandvars(path)
-    return [
-        os.path.abspath(fn)
-        for fn in glob.glob(path, recursive=True)
-        if os.path.splitext(fn.lower())[1] in supported_ext
-    ]
-
-
-def _get_strategy() -> Optional[DDPStrategy]:
-    """
-    Get the strategy for the Trainer.
-
-    The DDP strategy works best when multiple GPUs are used. It can work for
-    CPU-only, but definitely fails using MPS (the Apple Silicon chip) due to
-    Gloo.
-
-    Returns
-    -------
-    Optional[DDPStrategy]
-        The strategy parameter for the Trainer.
-    """
-    if torch.cuda.device_count() > 1:
-        return DDPStrategy(find_unused_parameters=False, static_graph=True)
-
-    return None
-
-
-def _get_devices(no_gpu: bool) -> Union[List[int], str, int]:
-    """
-    Get the number of GPUs/CPUs for the Trainer to use.
-
-    Parameters
-    ----------
-    no_gpu : bool
-        If true, disable all GPU usage.
-
-    Returns
-    -------
-    Union[List[int], str, int]
-        Identifiers of the GPUs to use, the number of CPUs to use, or "auto" to
-        let PyTorch Lightning determine the appropriate number of devices.
-    """
-    if not no_gpu and any(
-        operator.attrgetter(device + ".is_available")(torch)()
-        for device in ("cuda",)
-    ):
-        return find_usable_cuda_devices()
-    elif not (n_workers := utils.n_workers()):
-        return "auto"
-    else:
-        return n_workers
-=======
     found_files = set()
     for path in paths:
         path = os.path.expanduser(path)
@@ -542,5 +396,4 @@
             if Path(fname).suffix.lower() in supported_ext:
                 found_files.add(fname)
 
-    return sorted(list(found_files))
->>>>>>> 593b2f67
+    return sorted(list(found_files))