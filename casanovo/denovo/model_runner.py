"""Training and testing functionality for the de novo peptide sequencing
model."""
import glob
import logging
import os
import tempfile
import uuid
from pathlib import Path
from typing import Iterable, List, Optional, Union

import lightning.pytorch as pl
import numpy as np
import torch
from depthcharge.data import AnnotatedSpectrumIndex, SpectrumIndex
from lightning.pytorch.strategies import DDPStrategy
from lightning.pytorch.callbacks import ModelCheckpoint

from ..config import Config
from ..data import ms_io
from ..denovo.dataloaders import DeNovoDataModule
from ..denovo.model import Spec2Pep


logger = logging.getLogger("casanovo")


class ModelRunner:
    """A class to run Casanovo models.

    Parameters
    ----------
    config : Config object
        The casanovo configuration.
    model_filename : str, optional
        The model filename is required for eval and de novo modes,
        but not for training a model from scratch.
    """

    def __init__(
        self,
        config: Config,
        model_filename: Optional[str] = None,
    ) -> None:
        """Initialize a ModelRunner"""
        self.config = config
        self.model_filename = model_filename

        # Initialized later:
        self.tmp_dir = None
        self.trainer = None
        self.model = None
        self.loaders = None

        self.writer = None

        # Configure checkpoints.
        if config.save_top_k is not None:
            self.callbacks = [
                ModelCheckpoint(
                    dirpath=config.model_save_folder_path,
                    monitor="valid_CELoss",
                    mode="min",
                    save_top_k=config.save_top_k,
                )
            ]
        else:
            self.callbacks = None

    def __enter__(self):
        """Enter the context manager"""
        self.tmp_dir = tempfile.TemporaryDirectory()
        return self

    def __exit__(self, exc_type, exc_value, traceback):
        """Cleanup on exit"""
        self.tmp_dir.cleanup()
        self.tmp_dir = None
        if self.writer is not None:
            self.writer.save()

    def train(
        self,
        train_peak_path: Iterable[str],
        valid_peak_path: Iterable[str],
    ) -> None:
        """Train the Casanovo model.

        Parameters
        ----------
        train_peak_path : iterable of str
            The path to the MS data files for training.
        valid_peak_path : iterable of str
            The path to the MS data files for validation.

        Returns
        -------
        self
        """
        self.initialize_trainer(train=True)
        self.initialize_model(train=True)

        train_index = self._get_index(train_peak_path, True, "training")
        valid_index = self._get_index(valid_peak_path, True, "validation")
        self.initialize_data_module(train_index, valid_index)
        self.loaders.setup()

        self.trainer.fit(
            self.model,
            self.loaders.train_dataloader(),
            self.loaders.val_dataloader(),
        )

    def evaluate(self, peak_path: Iterable[str]) -> None:
        """Evaluate peptide sequence preditions from a trained Casanovo model.

        Parameters
        ----------
        peak_path : iterable of str
            The path with MS data files for predicting peptide sequences.

        Returns
        -------
        self
        """
        self.initialize_trainer(train=False)
        self.initialize_model(train=False)

        test_index = self._get_index(peak_path, True, "evaluation")
        self.initialize_data_module(test_index=test_index)
        self.loaders.setup(stage="test", annotated=True)

        self.trainer.validate(self.model, self.loaders.test_dataloader())

    def predict(self, peak_path: Iterable[str], output: str) -> None:
        """Predict peptide sequences with a trained Casanovo model.

        Parameters
        ----------
        peak_path : iterable of str
            The path with the MS data files for predicting peptide sequences.
        output : str
            Where should the output be saved?

        Returns
        -------
        self
        """
        self.writer = ms_io.MztabWriter(Path(output).with_suffix(".mztab"))
        self.writer.set_metadata(
            self.config,
            model=str(self.model_filename),
            config_filename=self.config.file,
        )

        self.initialize_trainer(train=False)
        self.initialize_model(train=False)
        self.model.out_writer = self.writer

        test_index = self._get_index(peak_path, False, "")
        self.writer.set_ms_run(test_index.ms_files)
        self.initialize_data_module(test_index=test_index)
        self.loaders.setup(stage="test", annotated=False)
        self.trainer.predict(self.model, self.loaders.test_dataloader())

    def initialize_trainer(self, train: bool) -> None:
        """Initialize the lightning Trainer.

        Parameters
        ----------
        train : bool
            Determines whether to set the trainer up for model training
            or evaluation / inference.
        """
        trainer_cfg = dict(
            accelerator=self.config.accelerator,
            devices=1,
            enable_checkpointing=False,
        )

        if train:
            if self.config.devices is None:
                devices = "auto"
            else:
                devices = self.config.devices

            additional_cfg = dict(
                devices=devices,
                callbacks=self.callbacks,
                enable_checkpointing=self.config.save_top_k is not None,
                max_epochs=self.config.max_epochs,
                num_sanity_val_steps=self.config.num_sanity_val_steps,
                strategy=self._get_strategy(),
                val_check_interval=self.config.val_check_interval,
                check_val_every_n_epoch=None,
            )
            trainer_cfg.update(additional_cfg)

        self.trainer = pl.Trainer(**trainer_cfg)

    def initialize_model(self, train: bool) -> None:
        """Initialize the Casanovo model.

        Parameters
        ----------
        train : bool
            Determines whether to set the model up for model training
            or evaluation / inference.
        """
        model_params = dict(
            dim_model=self.config.dim_model,
            n_head=self.config.n_head,
            dim_feedforward=self.config.dim_feedforward,
            n_layers=self.config.n_layers,
            dropout=self.config.dropout,
            dim_intensity=self.config.dim_intensity,
            max_length=self.config.max_length,
            residues=self.config.residues,
            max_charge=self.config.max_charge,
            precursor_mass_tol=self.config.precursor_mass_tol,
            isotope_error_range=self.config.isotope_error_range,
            n_beams=self.config.n_beams,
            top_match=self.config.top_match,
            n_log=self.config.n_log,
            tb_summarywriter=self.config.tb_summarywriter,
<<<<<<< HEAD
            train_label_smoothing=self.config.train_label_smoothing,
=======
            lr_schedule=self.config.lr_schedule,
>>>>>>> 5557d97a
            warmup_iters=self.config.warmup_iters,
            max_iters=self.config.max_iters,
            lr=self.config.learning_rate,
            weight_decay=self.config.weight_decay,
            out_writer=self.writer,
            calculate_precision=self.config.calculate_precision,
        )

        from_scratch = (
            self.config.train_from_scratch,
            self.model_filename is None,
        )
        if train and any(from_scratch):
            self.model = Spec2Pep(**model_params)
            return
        elif self.model_filename is None:
            logger.error("A model file must be provided")
            raise ValueError("A model file must be provided")

        if not Path(self.model_filename).exists():
            logger.error(
                "Could not find the model weights at file %s",
                self.model_filename,
            )
            raise FileNotFoundError("Could not find the model weights file")

        # First try loading model details from the weithgs file,
        # otherwise use the provided configuration.
        device = torch.empty(1).device  # Use the default device.
        try:
            self.model = Spec2Pep.load_from_checkpoint(
                self.model_filename,
                map_location=device,
            )
        except RuntimeError:
            self.model = Spec2Pep.load_from_checkpoint(
                self.model_filename,
                map_location=device,
                **model_params,
            )

    def initialize_data_module(
        self,
        train_index: Optional[AnnotatedSpectrumIndex] = None,
        valid_index: Optional[AnnotatedSpectrumIndex] = None,
        test_index: (
            Optional[Union[AnnotatedSpectrumIndex, SpectrumIndex]]
        ) = None,
    ) -> None:
        """Initialize the data module

        Parameters
        ----------
        train_index : AnnotatedSpectrumIndex, optional
            A spectrum index for model training.
        valid_index : AnnotatedSpectrumIndex, optional
            A spectrum index for validation.
        test_index : AnnotatedSpectrumIndex or SpectrumIndex, optional
            A spectrum index for evaluation or inference.
        """
        try:
            n_devices = self.trainer.num_devices
            train_bs = self.config.train_batch_size // n_devices
            eval_bs = self.config.predict_batch_size // n_devices
        except AttributeError:
            raise RuntimeError("Please use `initialize_trainer()` first.")

        self.loaders = DeNovoDataModule(
            train_index=train_index,
            valid_index=valid_index,
            test_index=test_index,
            min_mz=self.config.min_mz,
            max_mz=self.config.max_mz,
            min_intensity=self.config.min_intensity,
            remove_precursor_tol=self.config.remove_precursor_tol,
            n_workers=self.config.n_workers,
            train_batch_size=train_bs,
            eval_batch_size=eval_bs,
        )

    def _get_index(
        self,
        peak_path: Iterable[str],
        annotated: bool,
        msg: str = "",
    ) -> Union[SpectrumIndex, AnnotatedSpectrumIndex]:
        """Get the spectrum index.

        If the file is a SpectrumIndex, only one is allowed. Otherwise multiple
        may be specified.

        Parameters
        ----------
        peak_path : Iterable[str]
            The peak files/directories to check.
        annotated : bool
            Are the spectra expected to be annotated?
        msg : str, optional
            A string to insert into the error message.

        Returns
        -------
        SpectrumIndex or AnnotatedSpectrumIndex
            The spectrum index for training, evaluation, or inference.
        """
        ext = (".mgf", ".h5", ".hdf5")
        if not annotated:
            ext += (".mzml", ".mzxml")

        msg = msg.strip()
        filenames = _get_peak_filenames(peak_path, ext)
        if not filenames:
            not_found_err = f"Cound not find {msg} peak files"
            logger.error(not_found_err + " from %s", peak_path)
            raise FileNotFoundError(not_found_err)

        is_index = any([Path(f).suffix in (".h5", ".hdf5") for f in filenames])
        if is_index:
            if len(filenames) > 1:
                h5_err = f"Multiple {msg} HDF5 spectrum indexes specified"
                logger.error(h5_err)
                raise ValueError(h5_err)

            index_fname, filenames = filenames[0], None
        else:
            index_fname = Path(self.tmp_dir.name) / f"{uuid.uuid4().hex}.hdf5"

        Index = AnnotatedSpectrumIndex if annotated else SpectrumIndex
        valid_charge = np.arange(1, self.config.max_charge + 1)
        return Index(index_fname, filenames, valid_charge=valid_charge)

    def _get_strategy(self) -> Union[str, DDPStrategy]:
        """Get the strategy for the Trainer.

        The DDP strategy works best when multiple GPUs are used. It can work
        for CPU-only, but definitely fails using MPS (the Apple Silicon chip)
        due to Gloo.

        Returns
        -------
        Union[str, DDPStrategy]
            The strategy parameter for the Trainer.

        """
        if self.config.accelerator in ("cpu", "mps"):
            return "auto"
        elif self.config.devices == 1:
            return "auto"
        elif torch.cuda.device_count() > 1:
            return DDPStrategy(find_unused_parameters=False, static_graph=True)
        else:
            return "auto"


def _get_peak_filenames(
    paths: Iterable[str], supported_ext: Iterable[str]
) -> List[str]:
    """
    Get all matching peak file names from the path pattern.

    Performs cross-platform path expansion akin to the Unix shell (glob, expand
    user, expand vars).

    Parameters
    ----------
    paths : Iterable[str]
        The path pattern(s).
    supported_ext : Iterable[str]
        Extensions of supported peak file formats.

    Returns
    -------
    List[str]
        The peak file names matching the path pattern.
    """
    found_files = set()
    for path in paths:
        path = os.path.expanduser(path)
        path = os.path.expandvars(path)
        for fname in glob.glob(path, recursive=True):
            if Path(fname).suffix.lower() in supported_ext:
                found_files.add(fname)

    return sorted(list(found_files))<|MERGE_RESOLUTION|>--- conflicted
+++ resolved
@@ -222,11 +222,8 @@
             top_match=self.config.top_match,
             n_log=self.config.n_log,
             tb_summarywriter=self.config.tb_summarywriter,
-<<<<<<< HEAD
             train_label_smoothing=self.config.train_label_smoothing,
-=======
             lr_schedule=self.config.lr_schedule,
->>>>>>> 5557d97a
             warmup_iters=self.config.warmup_iters,
             max_iters=self.config.max_iters,
             lr=self.config.learning_rate,
