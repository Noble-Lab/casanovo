--- conflicted
+++ resolved
@@ -1,11 +1,7 @@
 """Methods to evaluate peptide-spectrum predictions."""
 import re
-<<<<<<< HEAD
 import os
-from typing import Dict, List, Tuple
-=======
 from typing import Dict, Iterable, List, Tuple
->>>>>>> 31a59365
 
 import numpy as np
 import pandas as pd
