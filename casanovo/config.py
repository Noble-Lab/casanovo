"""Parse the YAML configuration."""

import logging
import shutil
import warnings
from pathlib import Path
from typing import Optional, Dict, Callable, Tuple, Union

import yaml

from . import utils

logger = logging.getLogger("casanovo")


# FIXME: This contains deprecated config options to be removed in the next major
#  version update.
_config_deprecated = dict(
    every_n_train_steps="val_check_interval",
    max_iters="cosine_schedule_period_iters",
<<<<<<< HEAD
    max_length="max_peptide_len",
=======
    save_top_k=None,
>>>>>>> aee3534a
)


class Config:
    """The Casanovo configuration options.

    If a parameter is missing from a user's configuration file, the default
    value is assumed.

    Parameters
    ----------
    config_file : str, optional
        The provided user configuration file.

    Examples
    --------
    ```
    config = Config("casanovo.yaml")
    config.n_peaks    # the n_peaks parameter
    config["n_peaks"] # also the n_peaks parameter
    ```
    """

    _default_config = Path(__file__).parent / "config.yaml"
    _config_types = dict(
        random_seed=int,
        n_peaks=int,
        min_mz=float,
        max_mz=float,
        min_intensity=float,
        remove_precursor_tol=float,
        max_charge=int,
        precursor_mass_tol=float,
        isotope_error_range=lambda min_max: (int(min_max[0]), int(min_max[1])),
        min_peptide_len=int,
        dim_model=int,
        n_head=int,
        dim_feedforward=int,
        n_layers=int,
        dropout=float,
        dim_intensity=int,
        max_peptide_len=int,
        residues=dict,
        n_log=int,
        tb_summarywriter=str,
        train_label_smoothing=float,
        warmup_iters=int,
        cosine_schedule_period_iters=int,
        learning_rate=float,
        weight_decay=float,
        train_batch_size=int,
        predict_batch_size=int,
        n_beams=int,
        top_match=int,
        max_epochs=int,
        num_sanity_val_steps=int,
        model_save_folder_path=str,
        val_check_interval=int,
        calculate_precision=bool,
        accelerator=str,
        devices=int,
    )

    def __init__(self, config_file: Optional[str] = None):
        """Initialize a Config object."""
        self.file = str(config_file) if config_file is not None else "default"
        with self._default_config.open() as f_in:
            self._params = yaml.safe_load(f_in)

        if config_file is None:
            self._user_config = {}
        else:
            with Path(config_file).open() as f_in:
                self._user_config = yaml.safe_load(f_in)
                # Remap deprecated config entries.
                for old, new in _config_deprecated.items():
                    if old in self._user_config:
                        if new is not None:
                            self._user_config[new] = self._user_config.pop(old)
                            warning_msg = (
                                f"Deprecated config option '{old}' "
                                f"remapped to '{new}'"
                            )
                        else:
                            del self._user_config[old]
                            warning_msg = (
                                f"Deprecated config option '{old}' "
                                "is no longer in use"
                            )

                        warnings.warn(warning_msg, DeprecationWarning)
                # Check for missing entries in config file.
                config_missing = self._params.keys() - self._user_config.keys()
                if len(config_missing) > 0:
                    raise KeyError(
                        "Missing expected config option(s): "
                        f"{', '.join(config_missing)}"
                    )
                # Check for unrecognized config file entries.
                config_unknown = self._user_config.keys() - self._params.keys()
                if len(config_unknown) > 0:
                    raise KeyError(
                        "Unrecognized config option(s): "
                        f"{', '.join(config_unknown)}"
                    )
        # Validate:
        for key, val in self._config_types.items():
            self.validate_param(key, val)

        self._params["n_workers"] = utils.n_workers()

    def __getitem__(self, param: str) -> Union[int, bool, str, Tuple, Dict]:
        """Retrieve a parameter"""
        return self._params[param]

    def __getattr__(self, param: str) -> Union[int, bool, str, Tuple, Dict]:
        """Retrieve a parameter"""
        return self._params[param]

    def validate_param(self, param: str, param_type: Callable):
        """Verify a parameter is the correct type.

        Parameters
        ----------
        param : str
            The Casanovo parameter
        param_type : Callable
            The expected callable type of the parameter.
        """
        try:
            param_val = self._user_config.get(param, self._params[param])
            if param == "residues":
                residues = {
                    str(aa): float(mass) for aa, mass in param_val.items()
                }
                self._params["residues"] = residues
            elif param_val is not None:
                self._params[param] = param_type(param_val)
        except (TypeError, ValueError) as err:
            logger.error(
                "Incorrect type for configuration value %s: %s", param, err
            )
            raise TypeError(
                f"Incorrect type for configuration value {param}: {err}"
            )

    def items(self) -> Tuple[str, ...]:
        """Return the parameters"""
        return self._params.items()

    @classmethod
    def copy_default(cls, output: str) -> None:
        """Copy the default YAML configuration.

        Parameters
        ----------
        output : str
            The output file.
        """
        shutil.copyfile(cls._default_config, output)<|MERGE_RESOLUTION|>--- conflicted
+++ resolved
@@ -18,11 +18,8 @@
 _config_deprecated = dict(
     every_n_train_steps="val_check_interval",
     max_iters="cosine_schedule_period_iters",
-<<<<<<< HEAD
     max_length="max_peptide_len",
-=======
     save_top_k=None,
->>>>>>> aee3534a
 )
 
 
