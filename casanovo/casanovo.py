--- conflicted
+++ resolved
@@ -114,17 +114,10 @@
     Casanovo
     ========
 
-<<<<<<< HEAD
-    Casanovo de novo sequences peptides from tandem mass spectra using a
-    Transformer model. Casanovo currently supports mzML, mzXML, and MGF
-    files for de novo sequencing and annotated MGF files, such as those
-    from MassIVE-KB, for training new models.
-=======
     Casanovo is a state-of-the-art deep learning tool designed for de
     novo peptide sequencing. Powered by a transformer neural network,
     Casanovo "translates" peaks in MS/MS spectra into amino acid
     sequences.
->>>>>>> c469bb15
 
     Links:
 
@@ -132,14 +125,6 @@
     - Official code repository: https://github.com/Noble-Lab/casanovo
 
     If you use Casanovo in your work, please cite:
-<<<<<<< HEAD
-
-    - Yilmaz, M., Fondrie, W. E., Bittremieux, W., Oh, S. & Noble, W. S.
-      De novo mass spectrometry peptide sequencing with a transformer
-      model. Proceedings of the 39th International Conference on Machine
-      Learning - ICML '22 (2022) doi:10.1101/2022.02.07.479481.
-
-=======
     - Yilmaz, M., Fondrie, W. E., Bittremieux, W., Oh, S. & Noble, W. S.
     De novo mass spectrometry peptide sequencing with a transformer
     model. Proceedings of the 39th International Conference on Machine
@@ -148,7 +133,6 @@
 
     For more information on how to cite different versions of Casanovo,
     please see [https://casanovo.readthedocs.io/en/latest/cite.html]().
->>>>>>> c469bb15
 
     """
     return
