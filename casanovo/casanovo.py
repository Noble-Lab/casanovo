--- conflicted
+++ resolved
@@ -10,11 +10,8 @@
 import re
 import shutil
 import sys
-<<<<<<< HEAD
+import time
 import urllib.parse
-=======
-import time
->>>>>>> f090e5fa
 import warnings
 from pathlib import Path
 from typing import Optional, Tuple
