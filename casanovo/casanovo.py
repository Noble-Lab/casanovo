--- conflicted
+++ resolved
@@ -238,13 +238,8 @@
 @click.option(
     "-o",
     "--output",
-<<<<<<< HEAD
-    help="The base output file name to store logging (extension: .log) and "
-    "(optionally) prediction results (extension: .mztab).",
-=======
     help="The output configuration file.",
     default="casanovo.yaml",
->>>>>>> ad9ba0f7
     type=click.Path(dir_okay=False),
 )
 def configure(output: str) -> None:
@@ -278,15 +273,6 @@
         The output file path.
     """
     if output is None:
-<<<<<<< HEAD
-        output = os.path.join(
-            os.getcwd(),
-            f"casanovo_{datetime.datetime.now().strftime('%Y%m%d%H%M%S')}",
-        )
-    else:
-        basename, ext = os.path.splitext(os.path.abspath(output))
-        output = basename if ext.lower() in (".log", ".mztab") else output
-=======
         output = f"casanovo_{datetime.datetime.now().strftime('%Y%m%d%H%M%S')}"
 
     output = Path(output).expanduser().resolve()
@@ -297,7 +283,6 @@
         "warning": logging.WARNING,
         "error": logging.ERROR,
     }
->>>>>>> ad9ba0f7
 
     # Configure logging.
     logging.captureWarnings(True)
