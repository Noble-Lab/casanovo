--- conflicted
+++ resolved
@@ -20,12 +20,8 @@
 import github
 import requests
 import tqdm
-<<<<<<< HEAD
-from pytorch_lightning.lite import LightningLite
-=======
 import yaml
 from lightning.pytorch import seed_everything
->>>>>>> 593b2f67
 
 from . import __version__
 from . import utils
