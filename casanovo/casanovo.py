"""The command line entry point for Casanovo."""

import datetime
import functools
import hashlib
import logging
import os
import re
import shutil
import sys
import time
import urllib.parse
import warnings
from pathlib import Path
from typing import Optional, Tuple

warnings.formatwarning = lambda message, category, *args, **kwargs: (
    f"{category.__name__}: {message}"
)
warnings.filterwarnings("ignore", category=DeprecationWarning)
warnings.filterwarnings(
    "ignore",
    ".*Consider increasing the value of the `num_workers` argument*",
)
warnings.filterwarnings(
    "ignore",
    ".*The PyTorch API of nested tensors is in prototype stage*",
)
warnings.filterwarnings(
    "ignore",
    ".*Converting mask without torch.bool dtype to bool*",
)

import appdirs
import depthcharge
import github
import lightning
import requests
import rich_click as click
import torch
import tqdm
from lightning.pytorch import seed_everything

from . import __version__
from . import utils
from .denovo import ModelRunner
from .config import Config

logger = logging.getLogger("casanovo")
click.rich_click.USE_MARKDOWN = True
click.rich_click.STYLE_HELPTEXT = ""
click.rich_click.SHOW_ARGUMENTS = True


class _SharedParams(click.RichCommand):
    """Options shared between most Casanovo commands"""

    def __init__(self, *args, **kwargs) -> None:
        """Define shared options."""
        super().__init__(*args, **kwargs)
        self.params += [
            click.Option(
                ("-m", "--model"),
                help="""
                Either the model weights (.ckpt file) or a URL pointing to the model weights
                file. If not provided, Casanovo will try to download the latest release automatically.
                """,
            ),
            click.Option(
                ("-o", "--output"),
                help="The mzTab file to which results will be written.",
                type=click.Path(dir_okay=False),
            ),
            click.Option(
                ("-c", "--config"),
                help="""
                The YAML configuration file overriding the default options.
                """,
                type=click.Path(exists=True, dir_okay=False),
            ),
            click.Option(
                ("-v", "--verbosity"),
                help="""
                Set the verbosity of console logging messages. Log files are
                always set to 'debug'.
                """,
                type=click.Choice(
                    ["debug", "info", "warning", "error"],
                    case_sensitive=False,
                ),
                default="info",
            ),
        ]


@click.group(context_settings=dict(help_option_names=["-h", "--help"]))
def main() -> None:
    """
    Casanovo
    ========

    Casanovo de novo sequences peptides from tandem mass spectra using a
    Transformer model. Casanovo currently supports mzML, mzXML, and MGF files
    for de novo sequencing and annotated MGF files, such as those from
    MassIVE-KB, for training new models.

    Links:

    - Documentation: https://casanovo.readthedocs.io
    - Official code repository: https://github.com/Noble-Lab/casanovo

    If you use Casanovo in your work, please cite:

    - Yilmaz, M., Fondrie, W. E., Bittremieux, W., Oh, S. & Noble, W. S. De novo
      mass spectrometry peptide sequencing with a transformer model. Proceedings
      of the 39th International Conference on Machine Learning - ICML '22 (2022)
      doi:10.1101/2022.02.07.479481.


    """
    return


@main.command(cls=_SharedParams)
@click.argument(
    "peak_path",
    required=True,
    nargs=-1,
    type=click.Path(exists=True, dir_okay=False),
)
@click.option(
    "--evaluate",
    "-e",
    is_flag=True,
    default=False,
    help="""
    Run in evaluation mode. When this flag is set the peptide and amino
    acid precision will be calculated and logged at the end of the sequencing
    run. All input files must be annotated MGF files if running in evaluation
    mode.
    """,
)
def sequence(
    peak_path: Tuple[str],
    model: Optional[str],
    config: Optional[str],
    output: Optional[str],
    verbosity: str,
    evaluate: bool,
) -> None:
    """De novo sequence peptides from tandem mass spectra.

    PEAK_PATH must be one or more mzML, mzXML, or MGF files from which
<<<<<<< HEAD
    to sequence peptides.
=======
    to sequence peptides. If evaluate is set to True PEAK_PATH must be
    one or more annotated MGF file.
>>>>>>> aee3534a
    """
    output = setup_logging(output, verbosity)
    config, model = setup_model(model, config, output, False)
    start_time = time.time()
    with ModelRunner(config, model) as runner:
        logger.info(
            "Sequencing %speptides from:",
            "and evaluating " if evaluate else "",
        )
        for peak_file in peak_path:
            logger.info("  %s", peak_file)

<<<<<<< HEAD
        runner.predict(peak_path, output)

    logger.info("DONE!")


@main.command(cls=_SharedParams)
@click.argument(
    "peak_path",
    required=True,
    nargs=-1,
    type=click.Path(exists=True, dir_okay=False),
)
@click.argument(
    "fasta_path",
    required=True,
    nargs=1,
    type=click.Path(exists=True, dir_okay=False),
)
def db_search(
    peak_path: Tuple[str],
    fasta_path: str,
    model: Optional[str],
    config: Optional[str],
    output: Optional[str],
    verbosity: str,
) -> None:
    """Perform a database search on MS/MS data using Casanovo-DB.

    PEAK_PATH must be one or more mzML, mzXML, or MGF files.
    FASTA_PATH must be one FASTA file.
    """
    output = setup_logging(output, verbosity)
    config, model = setup_model(model, config, output, False)
    with ModelRunner(config, model) as runner:
        logger.info("Performing database search on:")
        for peak_file in peak_path:
            logger.info("  %s", peak_file)
        logger.info("Using the following FASTA file:")
        logger.info("  %s", fasta_path)

        runner.db_search(
            peak_path,
            fasta_path,
            output,
        )

    logger.info("DONE!")


@main.command(cls=_SharedParams)
@click.argument(
    "annotated_peak_path",
    required=True,
    nargs=-1,
    type=click.Path(exists=True, dir_okay=False),
)
def evaluate(
    annotated_peak_path: Tuple[str],
    model: Optional[str],
    config: Optional[str],
    output: Optional[str],
    verbosity: str,
) -> None:
    """Evaluate de novo peptide sequencing performance.

    ANNOTATED_PEAK_PATH must be one or more annoated MGF files,
    such as those provided by MassIVE-KB.
    """
    output = setup_logging(output, verbosity)
    config, model = setup_model(model, config, output, False)
    with ModelRunner(config, model) as runner:
        logger.info("Sequencing and evaluating peptides from:")
        for peak_file in annotated_peak_path:
            logger.info("  %s", peak_file)

        runner.evaluate(annotated_peak_path)

    logger.info("DONE!")
=======
        runner.predict(peak_path, output, evaluate=evaluate)
        psms = runner.writer.psms
        utils.log_sequencing_report(
            psms, start_time=start_time, end_time=time.time()
        )
>>>>>>> aee3534a


@main.command(cls=_SharedParams)
@click.argument(
    "train_peak_path",
    required=True,
    nargs=-1,
    type=click.Path(exists=True, dir_okay=False),
)
@click.option(
    "-p",
    "--validation_peak_path",
    help="""
    An annotated MGF file for validation, like from MassIVE-KB. Use this
    option multiple times to specify multiple files.
    """,
    required=True,
    multiple=True,
    type=click.Path(exists=True, dir_okay=False),
)
def train(
    train_peak_path: Tuple[str],
    validation_peak_path: Tuple[str],
    model: Optional[str],
    config: Optional[str],
    output: Optional[str],
    verbosity: str,
) -> None:
    """Train a Casanovo model on your own data.

    TRAIN_PEAK_PATH must be one or more annoated MGF files, such as those
    provided by MassIVE-KB, from which to train a new Casnovo model.
    """
    output = setup_logging(output, verbosity)
    config, model = setup_model(model, config, output, True)
    start_time = time.time()
    with ModelRunner(config, model) as runner:
        logger.info("Training a model from:")
        for peak_file in train_peak_path:
            logger.info("  %s", peak_file)

        logger.info("Using the following validation files:")
        for peak_file in validation_peak_path:
            logger.info("  %s", peak_file)

        runner.train(train_peak_path, validation_peak_path)
        utils.log_run_report(start_time=start_time, end_time=time.time())


@main.command()
def version() -> None:
    """Get the Casanovo version information"""
    versions = [
        f"Casanovo: {__version__}",
        f"Depthcharge: {depthcharge.__version__}",
        f"Lightning: {lightning.__version__}",
        f"PyTorch: {torch.__version__}",
    ]
    sys.stdout.write("\n".join(versions) + "\n")


@main.command()
@click.option(
    "-o",
    "--output",
    help="The output configuration file.",
    default="casanovo.yaml",
    type=click.Path(dir_okay=False),
)
def configure(output: str) -> None:
    """Generate a Casanovo configuration file to customize.

    The casanovo configuration file is in the YAML format.
    """
    Config.copy_default(output)
    output = setup_logging(output, "info")
    logger.info(f"Wrote {output}\n")


def setup_logging(
    output: Optional[str],
    verbosity: str,
) -> Path:
    """Set up the logger.

    Logging occurs to the command-line and to the given log file.

    Parameters
    ----------
    output : Optional[str]
        The provided output file name.
    verbosity : str
        The logging level to use in the console.

    Return
    ------
    output : Path
        The output file path.
    """
    if output is None:
        output = f"casanovo_{datetime.datetime.now().strftime('%Y%m%d%H%M%S')}"

    output = Path(output).expanduser().resolve()

    logging_levels = {
        "debug": logging.DEBUG,
        "info": logging.INFO,
        "warning": logging.WARNING,
        "error": logging.ERROR,
    }

    # Configure logging.
    logging.captureWarnings(True)
    root_logger = logging.getLogger()
    root_logger.setLevel(logging.DEBUG)
    warnings_logger = logging.getLogger("py.warnings")

    # Formatters for file vs console:
    console_formatter = logging.Formatter("{levelname}: {message}", style="{")
    log_formatter = logging.Formatter(
        "{asctime} {levelname} [{name}/{processName}] {module}.{funcName} : "
        "{message}",
        style="{",
    )

    console_handler = logging.StreamHandler(sys.stderr)
    console_handler.setLevel(logging_levels[verbosity.lower()])
    console_handler.setFormatter(console_formatter)
    root_logger.addHandler(console_handler)
    warnings_logger.addHandler(console_handler)
    file_handler = logging.FileHandler(
        output.with_suffix(".log"), encoding="utf8"
    )
    file_handler.setFormatter(log_formatter)
    root_logger.addHandler(file_handler)
    warnings_logger.addHandler(file_handler)

    # Disable dependency non-critical log messages.
    logging.getLogger("depthcharge").setLevel(
        logging_levels[verbosity.lower()]
    )
    logging.getLogger("fsspec").setLevel(logging.WARNING)
    logging.getLogger("github").setLevel(logging.WARNING)
    logging.getLogger("h5py").setLevel(logging.WARNING)
    logging.getLogger("numba").setLevel(logging.WARNING)
    logging.getLogger("pytorch_lightning").setLevel(logging.WARNING)
    logging.getLogger("torch").setLevel(logging.WARNING)
    logging.getLogger("urllib3").setLevel(logging.WARNING)

    return output


def setup_model(
    model: Optional[str],
    config: Optional[str],
    output: Optional[Path],
    is_train: bool,
) -> Config:
    """Setup Casanovo for most commands.

    Parameters
    ----------
    model : Optional[str]
        The provided model weights file.
    config : Optional[str]
        The provided configuration file.
    output : Optional[Path]
        The provided output file name.
    is_train : bool
        Are we training? If not, we need to retrieve weights when the model is
        None.

    Return
    ------
    config : Config
        The parsed configuration
    """
    # Read parameters from the config file.
    config = Config(config)
    seed_everything(seed=config["random_seed"], workers=True)

    # Download model weights if these were not specified (except when training).
    cache_dir = Path(appdirs.user_cache_dir("casanovo", False, opinion=False))
    if model is None:
        if not is_train:
            try:
                model = _get_model_weights(cache_dir)
            except github.RateLimitExceededException:
                logger.error(
                    "GitHub API rate limit exceeded while trying to download the "
                    "model weights. Please download compatible model weights "
                    "manually from the official Casanovo code website "
                    "(https://github.com/Noble-Lab/casanovo) and specify these "
                    "explicitly using the `--model` parameter when running "
                    "Casanovo."
                )
                raise PermissionError(
                    "GitHub API rate limit exceeded while trying to download the "
                    "model weights"
                ) from None
    else:
        if _is_valid_url(model):
            model = _get_weights_from_url(model, cache_dir)
        elif not Path(model).is_file():
            error_msg = (
                f"{model} is not a valid URL or checkpoint file path, "
                "--model argument must be a URL or checkpoint file path"
            )
            logger.error(error_msg)
            raise ValueError(error_msg)

    # Log the active configuration.
    logger.info("Casanovo version %s", str(__version__))
    logger.debug("model = %s", model)
    logger.debug("config = %s", config.file)
    logger.debug("output = %s", output)
    for key, value in config.items():
        logger.debug("%s = %s", str(key), str(value))

    return config, model


def _get_model_weights(cache_dir: Path) -> str:
    """
    Use cached model weights or download them from GitHub.

    If no weights file (extension: .ckpt) is available in the cache directory,
    it will be downloaded from a release asset on GitHub.
    Model weights are retrieved by matching release version. If no model weights
    for an identical release (major, minor, patch), alternative releases with
    matching (i) major and minor, or (ii) major versions will be used.
    If no matching release can be found, no model weights will be downloaded.

    Note that the GitHub API is limited to 60 requests from the same IP per
    hour.

    Parameters
    ----------
    cache_dir : Path
        model weights cache directory path

    Returns
    -------
    str
        The name of the model weights file.
    """
    os.makedirs(cache_dir, exist_ok=True)
    version = utils.split_version(__version__)
    version_match: Tuple[Optional[str], Optional[str], int] = None, None, 0
    # Try to find suitable model weights in the local cache.
    for filename in os.listdir(cache_dir):
        root, ext = os.path.splitext(filename)
        if ext == ".ckpt":
            file_version = tuple(
                g for g in re.match(r".*_v(\d+)_(\d+)_(\d+)", root).groups()
            )
            match = (
                sum(m)
                if (m := [i == j for i, j in zip(version, file_version)])[0]
                else 0
            )
            if match > version_match[2]:
                version_match = os.path.join(cache_dir, filename), None, match
    # Provide the cached model weights if found.
    if version_match[2] > 0:
        logger.info(
            "Model weights file %s retrieved from local cache",
            version_match[0],
        )
        return Path(version_match[0])
    # Otherwise try to find compatible model weights on GitHub.
    else:
        repo = github.Github().get_repo("Noble-Lab/casanovo")
        # Find the best matching release with model weights provided as asset.
        for release in repo.get_releases():
            rel_version = tuple(
                g
                for g in re.match(
                    r"v(\d+)\.(\d+)\.(\d+)", release.tag_name
                ).groups()
            )
            match = (
                sum(m)
                if (m := [i == j for i, j in zip(version, rel_version)])[0]
                else 0
            )
            if match > version_match[2]:
                for release_asset in release.get_assets():
                    fn, ext = os.path.splitext(release_asset.name)
                    if ext == ".ckpt":
                        version_match = (
                            os.path.join(
                                cache_dir,
                                f"{fn}_v{'_'.join(map(str, rel_version))}{ext}",
                            ),
                            release_asset.browser_download_url,
                            match,
                        )
                        break
        # Download the model weights if a matching release was found.
        if version_match[2] > 0:
            filename, url, _ = version_match
            cache_file_path = cache_dir / filename
            _download_weights(url, cache_file_path)
            return cache_file_path
        else:
            logger.error(
                "No matching model weights for release v%s found, please "
                "specify your model weights explicitly using the `--model` "
                "parameter",
                __version__,
            )
            raise ValueError(
                f"No matching model weights for release v{__version__} found, "
                f"please specify your model weights explicitly using the "
                f"`--model` parameter"
            )


def _get_weights_from_url(
    file_url: str,
    cache_dir: Path,
    force_download: Optional[bool] = False,
) -> Path:
    """
    Resolve weight file from URL

    Attempt to download weight file from URL if weights are not already
    cached - otherwise use cached weights. Downloaded weight files will be
    cached.

    Parameters
    ----------
    file_url : str
        URL pointing to model weights file.
    cache_dir : Path
        Model weights cache directory path.
    force_download : Optional[bool], default=False
        If True, forces a new download of the weight file even if it exists in
        the cache.

    Returns
    -------
    Path
        Path to the cached weights file.
    """
    if not _is_valid_url(file_url):
        raise ValueError("file_url must point to a valid URL")

    os.makedirs(cache_dir, exist_ok=True)
    cache_file_name = Path(urllib.parse.urlparse(file_url).path).name
    url_hash = hashlib.shake_256(file_url.encode("utf-8")).hexdigest(5)
    cache_file_dir = cache_dir / url_hash
    cache_file_path = cache_file_dir / cache_file_name

    if cache_file_path.is_file() and not force_download:
        cache_time = cache_file_path.stat()
        url_last_modified = 0

        try:
            file_response = requests.head(file_url)
            if file_response.ok:
                if "Last-Modified" in file_response.headers:
                    url_last_modified = datetime.datetime.strptime(
                        file_response.headers["Last-Modified"],
                        "%a, %d %b %Y %H:%M:%S %Z",
                    ).timestamp()
            else:
                logger.warning(
                    "Attempted HEAD request to %s yielded non-ok status code - using cached file",
                    file_url,
                )
        except (
            requests.ConnectionError,
            requests.Timeout,
            requests.TooManyRedirects,
        ):
            logger.warning(
                "Failed to reach %s to get remote last modified time - using cached file",
                file_url,
            )

        if cache_time.st_mtime > url_last_modified:
            logger.info(
                "Model weights %s retrieved from local cache", file_url
            )
            return cache_file_path

    _download_weights(file_url, cache_file_path)
    return cache_file_path


def _download_weights(file_url: str, download_path: Path) -> None:
    """
    Download weights file from URL

    Download the model weights file from the specified URL and save it to the
    given path. Ensures the download directory exists, and uses a progress
    bar to indicate download status.

    Parameters
    ----------
    file_url : str
        URL pointing to the model weights file.
    download_path : Path
        Path where the downloaded weights file will be saved.
    """
    download_file_dir = download_path.parent
    os.makedirs(download_file_dir, exist_ok=True)
    response = requests.get(file_url, stream=True, allow_redirects=True)
    response.raise_for_status()
    file_size = int(response.headers.get("Content-Length", 0))
    desc = "(Unknown total file size)" if file_size == 0 else ""
    response.raw.read = functools.partial(
        response.raw.read, decode_content=True
    )

    with tqdm.tqdm.wrapattr(
        response.raw, "read", total=file_size, desc=desc
    ) as r_raw, open(download_path, "wb") as file:
        shutil.copyfileobj(r_raw, file)


def _is_valid_url(file_url: str) -> bool:
    """
    Determine whether file URL is a valid URL

    Parameters
    ----------
    file_url : str
        url to verify

    Return
    ------
    is_url : bool
        whether file_url is a valid url
    """
    try:
        result = urllib.parse.urlparse(file_url)
        return all([result.scheme, result.netloc])
    except ValueError:
        return False


if __name__ == "__main__":
    main()<|MERGE_RESOLUTION|>--- conflicted
+++ resolved
@@ -151,12 +151,8 @@
     """De novo sequence peptides from tandem mass spectra.
 
     PEAK_PATH must be one or more mzML, mzXML, or MGF files from which
-<<<<<<< HEAD
-    to sequence peptides.
-=======
     to sequence peptides. If evaluate is set to True PEAK_PATH must be
     one or more annotated MGF file.
->>>>>>> aee3534a
     """
     output = setup_logging(output, verbosity)
     config, model = setup_model(model, config, output, False)
@@ -169,10 +165,11 @@
         for peak_file in peak_path:
             logger.info("  %s", peak_file)
 
-<<<<<<< HEAD
-        runner.predict(peak_path, output)
-
-    logger.info("DONE!")
+        runner.predict(peak_path, output, evaluate=evaluate)
+        psms = runner.writer.psms
+        utils.log_sequencing_report(
+            psms, start_time=start_time, end_time=time.time()
+        )
 
 
 @main.command(cls=_SharedParams)
@@ -217,44 +214,6 @@
         )
 
     logger.info("DONE!")
-
-
-@main.command(cls=_SharedParams)
-@click.argument(
-    "annotated_peak_path",
-    required=True,
-    nargs=-1,
-    type=click.Path(exists=True, dir_okay=False),
-)
-def evaluate(
-    annotated_peak_path: Tuple[str],
-    model: Optional[str],
-    config: Optional[str],
-    output: Optional[str],
-    verbosity: str,
-) -> None:
-    """Evaluate de novo peptide sequencing performance.
-
-    ANNOTATED_PEAK_PATH must be one or more annoated MGF files,
-    such as those provided by MassIVE-KB.
-    """
-    output = setup_logging(output, verbosity)
-    config, model = setup_model(model, config, output, False)
-    with ModelRunner(config, model) as runner:
-        logger.info("Sequencing and evaluating peptides from:")
-        for peak_file in annotated_peak_path:
-            logger.info("  %s", peak_file)
-
-        runner.evaluate(annotated_peak_path)
-
-    logger.info("DONE!")
-=======
-        runner.predict(peak_path, output, evaluate=evaluate)
-        psms = runner.writer.psms
-        utils.log_sequencing_report(
-            psms, start_time=start_time, end_time=time.time()
-        )
->>>>>>> aee3534a
 
 
 @main.command(cls=_SharedParams)
