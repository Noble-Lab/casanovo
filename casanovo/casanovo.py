--- conflicted
+++ resolved
@@ -29,11 +29,8 @@
 import github
 import lightning
 import requests
-<<<<<<< HEAD
 import rich_click as click
 import torch
-=======
->>>>>>> 621ebdc6
 import tqdm
 from lightning.pytorch import seed_everything
 
