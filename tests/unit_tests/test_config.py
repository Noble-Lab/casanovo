--- conflicted
+++ resolved
@@ -23,8 +23,5 @@
     assert config.random_seed == 42
     assert config["random_seed"] == 42
     assert not config.no_gpu
-<<<<<<< HEAD
     assert config.top_match == 3
-=======
-    assert config.file == str(yml)
->>>>>>> 29cedae8
+    assert config.file == str(yml)