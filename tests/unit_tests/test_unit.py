import collections
import heapq
import os
import platform
import shutil
import tempfile

import einops
import github
import numpy as np
import pytest
import torch

from casanovo import casanovo
from casanovo import utils
from casanovo.data import ms_io
from casanovo.data.datasets import SpectrumDataset, AnnotatedSpectrumDataset
from casanovo.denovo.evaluate import aa_match_batch, aa_match_metrics
from casanovo.denovo.model import Spec2Pep, _aa_pep_score
from depthcharge.data import SpectrumIndex, AnnotatedSpectrumIndex


def test_version():
    """Check that the version is not None."""
    assert casanovo.__version__ is not None


def test_n_workers(monkeypatch):
    """Check that n_workers is correct without a GPU."""
    monkeypatch.setattr("torch.cuda.is_available", lambda: False)
    cpu_fun = lambda x: ["foo"] * 31

    with monkeypatch.context() as mnk:
        mnk.setattr("psutil.Process.cpu_affinity", cpu_fun, raising=False)
        expected = 0 if platform.system() in ["Windows", "Darwin"] else 31
        assert utils.n_workers() == expected

    with monkeypatch.context() as mnk:
        mnk.delattr("psutil.Process.cpu_affinity", raising=False)
        mnk.setattr("os.cpu_count", lambda: 41)
        expected = 0 if platform.system() in ["Windows", "Darwin"] else 41
        assert utils.n_workers() == expected

    with monkeypatch.context() as mnk:
        mnk.setattr("torch.cuda.device_count", lambda: 4)
        mnk.setattr("psutil.Process.cpu_affinity", cpu_fun, raising=False)
        expected = 0 if platform.system() in ["Windows", "Darwin"] else 7
        assert utils.n_workers() == expected

    with monkeypatch.context() as mnk:
        mnk.delattr("psutil.Process.cpu_affinity", raising=False)
        mnk.delattr("os.cpu_count")
        if platform.system() not in ["Windows", "Darwin"]:
            with pytest.raises(AttributeError):
                utils.n_workers()
        else:
            assert utils.n_workers() == 0


def test_split_version():
    """Test that splitting the version number works as expected."""
    version = utils.split_version("2.0.1")
    assert version == ("2", "0", "1")

    version = utils.split_version("0.1.dev1+g39f8c53")
    assert version == ("0", "1", "")

    version = utils.split_version("3.0.1.dev10282blah")
    assert version == ("3", "0", "1")


@pytest.mark.skip(reason="Hit rate limit during CI/CD")
def test_get_model_weights(monkeypatch):
    """
    Test that model weights can be downloaded from GitHub or used from the
    cache.
    """
    # Model weights for fully matching version, minor matching version, major
    # matching version.
    for version in ["3.0.0", "3.0.999", "3.999.999"]:
        with monkeypatch.context() as mnk, tempfile.TemporaryDirectory() as tmp_dir:
            mnk.setattr(casanovo, "__version__", version)
            mnk.setattr(
                "appdirs.user_cache_dir", lambda n, a, opinion: tmp_dir
            )

            filename = os.path.join(tmp_dir, "casanovo_massivekb_v3_0_0.ckpt")
            assert not os.path.isfile(filename)
            assert casanovo._get_model_weights() == filename
            assert os.path.isfile(filename)
            assert casanovo._get_model_weights() == filename

    # Impossible to find model weights for (i) full version mismatch and (ii)
    # major version mismatch.
    for version in ["999.999.999", "999.0.0"]:
        with monkeypatch.context() as mnk:
            mnk.setattr(casanovo, "__version__", version)
            with pytest.raises(ValueError):
                casanovo._get_model_weights()

    # Test GitHub API rate limit.
    def request(self, *args, **kwargs):
        raise github.RateLimitExceededException(
            403, "API rate limit exceeded", None
        )

    with monkeypatch.context() as mnk, tempfile.TemporaryDirectory() as tmp_dir:
        mnk.setattr("appdirs.user_cache_dir", lambda n, a, opinion: tmp_dir)
        mnk.setattr("github.Requester.Requester.requestJsonAndCheck", request)
        with pytest.raises(github.RateLimitExceededException):
            casanovo._get_model_weights()


def test_tensorboard():
    """
    Test that the tensorboard.SummaryWriter object is only created when a folder
    path is passed.
    """
    model = Spec2Pep(tb_summarywriter="test_path")
    assert model.tb_summarywriter is not None

    model = Spec2Pep()
    assert model.tb_summarywriter is None


def test_aa_pep_score():
    """
    Test the calculation of amino acid and peptide scores from the raw amino
    acid scores.
    """
    aa_scores_raw = np.asarray([0.0, 0.5, 1.0])

    aa_scores, peptide_score = _aa_pep_score(aa_scores_raw, True)
    np.testing.assert_array_equal(aa_scores, np.asarray([0.25, 0.5, 0.75]))
    assert peptide_score == pytest.approx(0.5)

    aa_scores, peptide_score = _aa_pep_score(aa_scores_raw, False)
    np.testing.assert_array_equal(aa_scores, np.asarray([0.25, 0.5, 0.75]))
    assert peptide_score == pytest.approx(-0.5)


def test_beam_search_decode():
    """
    Test beam search decoding and its sub-functions.
    """
    model = Spec2Pep(n_beams=4, residues="massivekb", min_peptide_len=4)
    model.decoder.reverse = False  # For simplicity.
    aa2idx = model.decoder._aa2idx

    # Sizes.
    batch = 1  # B
    length = model.max_length + 1  # L
    vocab = model.decoder.vocab_size + 1  # V
    beam = model.n_beams  # S
    step = 3

    # Initialize scores and tokens.
    scores = torch.full(
        size=(batch, length, vocab, beam), fill_value=torch.nan
    )
    scores = einops.rearrange(scores, "B L V S -> (B S) L V")
    tokens = torch.zeros(batch * beam, length, dtype=torch.int64)
    # Create cache for decoded beams.
    pred_cache = collections.OrderedDict((i, []) for i in range(batch))

    # Ground truth peptide is "PEPK".
    true_peptide = "PEPK"
    precursors = torch.tensor([469.25364, 2.0, 235.63410]).repeat(
        beam * batch, 1
    )
    # Fill scores and tokens with relevant predictions.
    scores[:, : step + 1, :] = 0
    for i, peptide in enumerate(["PEPK", "PEPR", "PEPG", "PEP$"]):
        tokens[i, : step + 1] = torch.tensor([aa2idx[aa] for aa in peptide])
        for j in range(step + 1):
            scores[i, j, tokens[1, j]] = 1

    # Test _finish_beams().
    finished_beams, beam_fits_precursor, discarded_beams = model._finish_beams(
        tokens, precursors, step
    )
    # Second beam finished due to the precursor m/z filter, final beam finished
    # due to predicted stop token, first and third beam unfinished. Final beam
    # discarded due to length.
    assert torch.equal(
        finished_beams, torch.tensor([False, True, False, True])
    )
    assert torch.equal(
        beam_fits_precursor, torch.tensor([False, False, False, False])
    )
    assert torch.equal(
        discarded_beams, torch.tensor([False, False, False, True])
    )

    # Test _cache_finished_beams().
    model._cache_finished_beams(
        tokens,
        scores,
        step,
        finished_beams & ~discarded_beams,
        beam_fits_precursor,
        pred_cache,
    )
    # Verify that the correct peptides have been cached.
    correct_cached = 0
    for _, _, pep in pred_cache[0]:
        if torch.equal(pep, torch.tensor([4, 14, 4, 13])):
            correct_cached += 1
        elif torch.equal(pep, torch.tensor([4, 14, 4, 18])):
            correct_cached += 1
        elif torch.equal(pep, torch.tensor([4, 14, 4])):
            correct_cached += 1
        else:
            pytest.fail(
                "Unexpected peptide tensor in the finished beams cache"
            )
    assert correct_cached == 1

    # Test _get_top_peptide().
    # Return the candidate peptide with the highest score
    test_cache = collections.OrderedDict((i, []) for i in range(batch))
    heapq.heappush(
        test_cache[0], (0.93, 4 * [0.93], torch.tensor([4, 14, 4, 19]))
    )
    heapq.heappush(
        test_cache[0], (0.95, 4 * [0.95], torch.tensor([4, 14, 4, 13]))
    )
    heapq.heappush(
        test_cache[0], (0.94, 4 * [0.94], torch.tensor([4, 14, 4, 4]))
    )

    assert list(model._get_top_peptide(test_cache))[0][0][-1] == "PEPK"
    # Test that an empty predictions is returned when no beams have been
    # finished.
    empty_cache = collections.OrderedDict((i, []) for i in range(batch))
    assert len(list(model._get_top_peptide(empty_cache))[0]) == 0
    # Test multiple PSM per spectrum and if it's highest scoring peptides
    model.top_match = 2
    assert set(
        [pep[-1] for pep in list(model._get_top_peptide(test_cache))[0]]
    ) == {"PEPK", "PEPP"}

    # Test _get_topk_beams().
    # Set scores to proceed generating the unfinished beam.
    step = 4
    scores[2, step, :] = 0
    scores[2, step, range(1, 5)] = torch.tensor([1.0, 2.0, 3.0, 4.0])
    # Modify finished beams array to allow decoding from only one beam
    test_finished_beams = torch.tensor([True, True, False, True])
    new_tokens, new_scores = model._get_topk_beams(
        tokens, scores, test_finished_beams, batch, step
    )
    expected_tokens = torch.tensor(
        [
            [4, 14, 4, 1, 4],
            [4, 14, 4, 1, 3],
            [4, 14, 4, 1, 2],
            [4, 14, 4, 1, 1],
        ]
    )
    # Only the expected scores of the final step.
    expected_scores = torch.zeros(beam, vocab)
    expected_scores[:, range(1, 5)] = torch.tensor([1.0, 2.0, 3.0, 4.0])

    assert torch.equal(new_tokens[:, : step + 1], expected_tokens)
    assert torch.equal(new_scores[:, step, :], expected_scores)

    # Test output if decoding loop isn't stopped with termination of all beams.
    model.max_length = 0
    # 1 spectrum with 5 peaks (2 values: m/z and intensity).
    spectra = torch.zeros(1, 5, 2)
    precursors = torch.tensor([[469.25364, 2.0, 235.63410]])
    assert len(list(model.beam_search_decode(spectra, precursors))[0]) == 0
    model.max_length = 100

    # Re-initialize scores and tokens to further test caching functionality.
    scores = torch.full(
        size=(batch, length, vocab, beam), fill_value=torch.nan
    )
    scores = einops.rearrange(scores, "B L V S -> (B S) L V")
    tokens = torch.zeros(batch * beam, length, dtype=torch.int64)

    scores[:, : step + 1, :] = 0
    for i, peptide in enumerate(["PKKP$", "EPPK$", "PEPK$", "PMKP$"]):
        tokens[i, : step + 1] = torch.tensor([aa2idx[aa] for aa in peptide])
    i, j, s = np.arange(step), np.arange(4), torch.Tensor([4, 0.5, 3, 0.4])
    scores[:, i, :] = 1
    scores[j, i, tokens[j, i]] = s

    pred_cache = collections.OrderedDict((i, []) for i in range(batch))
    finished_beams = torch.tensor([True, True, True, True])
    beam_fits_precursor = torch.BoolTensor([False, True, True, False])

    model._cache_finished_beams(
        tokens, scores, step, finished_beams, beam_fits_precursor, pred_cache
    )
    # Verify predictions with matching/non-matching precursor m/z.
    positive_score = negative_score = 0
    for peptide_score, _, _ in pred_cache[0]:
        positive_score += peptide_score >= 0
        negative_score += peptide_score < 0
    assert positive_score == 2
    assert negative_score == 2

    # Test using a single beam only.
    model = Spec2Pep(n_beams=1, residues="massivekb", min_peptide_len=2)
    beam = model.n_beams  # S
    model.decoder.reverse = False  # For simplicity.
    aa2idx = model.decoder._aa2idx
    step = 4

    # Initialize scores and tokens.
    scores = torch.full(
        size=(batch, length, vocab, beam), fill_value=torch.nan
    )
    scores = einops.rearrange(scores, "B L V S -> (B S) L V")
    tokens = torch.zeros(batch * beam, length, dtype=torch.int64)

    pred_cache = collections.OrderedDict((i, []) for i in range(batch))

    # Ground truth peptide is "PEPK".
    true_peptide = "PEPK$"
    precursors = torch.tensor([469.25364, 2.0, 235.63410]).repeat(
        beam * batch, 1
    )
    scores[:, range(step), :] = 1
    tokens[0, : step + 1] = torch.tensor([aa2idx[aa] for aa in true_peptide])

    # Test _finish_beams().
    finished_beams, beam_fits_precursor, discarded_beams = model._finish_beams(
        tokens, precursors, step
    )

    assert torch.equal(finished_beams, torch.tensor([True]))
    assert torch.equal(beam_fits_precursor, torch.tensor([True]))
    assert torch.equal(discarded_beams, torch.tensor([False]))

    # Test _cache_finished_beams().
    model._cache_finished_beams(
        tokens, scores, step, finished_beams, beam_fits_precursor, pred_cache
    )

    assert torch.equal(pred_cache[0][0][-1], torch.tensor([4, 14, 4, 13]))

    # Test _get_topk_beams().
    step = 1
    scores = torch.full(
        size=(batch, length, vocab, beam), fill_value=torch.nan
    )
    scores = einops.rearrange(scores, "B L V S -> (B S) L V")
    tokens = torch.zeros(batch * beam, length, dtype=torch.int64)
    tokens[0, 0] = 4
    scores[0, step, :] = 0
    scores[0, step, 14] = torch.tensor([1])
    test_finished_beams = torch.tensor([False])

    new_tokens, new_scores = model._get_topk_beams(
        tokens, scores, test_finished_beams, batch, step
    )

    expected_tokens = torch.tensor(
        [
            [4, 14],
        ]
    )

    expected_scores = torch.zeros(beam, vocab)
    expected_scores[:, 14] = torch.tensor([1])

    assert torch.equal(new_scores[:, step, :], expected_scores)
    assert torch.equal(new_tokens[:, : step + 1], expected_tokens)

    # Test _finish_beams() for tokens with a negative mass.
    model = Spec2Pep(n_beams=2, residues="massivekb")
    beam = model.n_beams  # S
    aa2idx = model.decoder._aa2idx
    step = 1

    # Ground truth peptide is "-17.027GK".
    precursors = torch.tensor([186.10044, 2.0, 94.05750]).repeat(
        beam * batch, 1
    )
    tokens = torch.zeros(batch * beam, length, dtype=torch.int64)
    for i, peptide in enumerate(["GK", "AK"]):
        tokens[i, : step + 1] = torch.tensor([aa2idx[aa] for aa in peptide])

    # Test _finish_beams().
    finished_beams, beam_fits_precursor, discarded_beams = model._finish_beams(
        tokens, precursors, step
    )
    assert torch.equal(finished_beams, torch.tensor([False, True]))
    assert torch.equal(beam_fits_precursor, torch.tensor([False, False]))
    assert torch.equal(discarded_beams, torch.tensor([False, False]))

    # Test _finish_beams() for multiple/internal N-mods and dummy predictions.
    model = Spec2Pep(n_beams=3, residues="massivekb", min_peptide_len=3)
    beam = model.n_beams  # S
    model.decoder.reverse = True
    aa2idx = model.decoder._aa2idx
    step = 4

    # Ground truth peptide is irrelevant for this test.
    precursors = torch.tensor([1861.0044, 2.0, 940.5750]).repeat(
        beam * batch, 1
    )
    tokens = torch.zeros(batch * beam, length, dtype=torch.int64)
    # Reverse decoding
    for i, peptide in enumerate(
        [
            ["K", "A", "A", "A", "+43.006-17.027"],
            ["K", "A", "A", "+42.011", "A"],
            ["K", "A", "A", "+43.006", "+42.011"],
        ]
    ):
        tokens[i, : step + 1] = torch.tensor([aa2idx[aa] for aa in peptide])

    # Test _finish_beams(). All should be discarded
    finished_beams, beam_fits_precursor, discarded_beams = model._finish_beams(
        tokens, precursors, step
    )
    assert torch.equal(finished_beams, torch.tensor([False, False, False]))
    assert torch.equal(
        beam_fits_precursor, torch.tensor([False, False, False])
    )
    assert torch.equal(discarded_beams, torch.tensor([False, True, True]))


def test_eval_metrics():
    """
    Test peptide and amino acid-level evaluation metrics.
    Predicted AAs are considered correct if they are <0.1Da from the
    corresponding ground truth AA with either a suffix or prefix <0.5Da from
    the ground truth. A peptide prediction is correct if all its AA are correct
    matches.
    """
    model = Spec2Pep()

    preds = [
        "SPEIK",
        "SPAEL",
        "SPAEKL",
        "ASPEKL",
        "SPEKL",
        "SPELQ",
        "PSEKL",
        "SPEK",
    ]
    gt = len(preds) * ["SPELK"]

    aa_matches, n_pred_aa, n_gt_aa = aa_match_batch(
        peptides1=preds,
        peptides2=gt,
        aa_dict=model.decoder._peptide_mass.masses,
        mode="best",
    )

    assert n_pred_aa == 41
    assert n_gt_aa == 40

    aa_precision, aa_recall, pep_precision = aa_match_metrics(
        aa_matches, n_gt_aa, n_pred_aa
    )

    assert 2 / 8 == pytest.approx(pep_precision)
    assert 26 / 40 == pytest.approx(aa_recall)
    assert 26 / 41 == pytest.approx(aa_precision)


def test_spectrum_id_mgf(mgf_small, tmp_path):
    """Test that spectra from MGF files are specified by their index."""
    mgf_small2 = tmp_path / "mgf_small2.mgf"
    shutil.copy(mgf_small, mgf_small2)

    for index_func, dataset_func in [
        (SpectrumIndex, SpectrumDataset),
        (AnnotatedSpectrumIndex, AnnotatedSpectrumDataset),
    ]:
        index = index_func(
            tmp_path / "index.hdf5", [mgf_small, mgf_small2], overwrite=True
        )
        dataset = dataset_func(index)
        for i, (filename, mgf_i) in enumerate(
            [
                (mgf_small, 0),
                (mgf_small, 1),
                (mgf_small2, 0),
                (mgf_small2, 1),
            ]
        ):
            spectrum_id = str(filename), f"index={mgf_i}"
            assert dataset.get_spectrum_id(i) == spectrum_id


def test_spectrum_id_mzml(mzml_small, tmp_path):
    """Test that spectra from mzML files are specified by their scan number."""
    mzml_small2 = tmp_path / "mzml_small2.mzml"
    shutil.copy(mzml_small, mzml_small2)

    index = SpectrumIndex(
        tmp_path / "index.hdf5", [mzml_small, mzml_small2], overwrite=True
    )
    dataset = SpectrumDataset(index)
    for i, (filename, scan_nr) in enumerate(
        [
            (mzml_small, 17),
            (mzml_small, 111),
            (mzml_small2, 17),
            (mzml_small2, 111),
        ]
    ):
        spectrum_id = str(filename), f"scan={scan_nr}"
        assert dataset.get_spectrum_id(i) == spectrum_id


def test_train_val_step_functions():
    """Test train and validation step functions operating on batches."""
<<<<<<< HEAD
    model = Spec2Pep(n_beams=1, residues="massivekb", min_peptide_len=4)
=======
    model = Spec2Pep(
        n_beams=1,
        residues="massivekb",
        min_peptide_len=4,
        train_label_smoothing=0.1,
    )
>>>>>>> ad9ba0f7
    spectra = torch.zeros(1, 5, 2)
    precursors = torch.tensor([[469.25364, 2.0, 235.63410]])
    peptides = ["PEPK"]
    batch = (spectra, precursors, peptides)

<<<<<<< HEAD
    # Check if valid loss value returned
    assert model.training_step(batch) > 0
    assert model.validation_step(batch) > 0
=======
    train_step_loss = model.training_step(batch)
    val_step_loss = model.validation_step(batch)

    # Check if valid loss value returned
    assert train_step_loss > 0
    assert val_step_loss > 0

    # Check if smoothing is applied in training and not in validation
    assert model.celoss.label_smoothing == 0.1
    assert model.val_celoss.label_smoothing == 0
    assert val_step_loss != train_step_loss
>>>>>>> ad9ba0f7


def test_run_map(mgf_small):
    out_writer = ms_io.MztabWriter("dummy.mztab")
    # Set peak file by base file name only.
    out_writer.set_ms_run([os.path.basename(mgf_small.name)])
    assert os.path.basename(mgf_small.name) not in out_writer._run_map
    assert os.path.abspath(mgf_small.name) in out_writer._run_map
    # Set peak file by full path.
    out_writer.set_ms_run([os.path.abspath(mgf_small.name)])
    assert os.path.basename(mgf_small.name) not in out_writer._run_map
    assert os.path.abspath(mgf_small.name) in out_writer._run_map<|MERGE_RESOLUTION|>--- conflicted
+++ resolved
@@ -514,26 +514,17 @@
 
 def test_train_val_step_functions():
     """Test train and validation step functions operating on batches."""
-<<<<<<< HEAD
-    model = Spec2Pep(n_beams=1, residues="massivekb", min_peptide_len=4)
-=======
     model = Spec2Pep(
         n_beams=1,
         residues="massivekb",
         min_peptide_len=4,
         train_label_smoothing=0.1,
     )
->>>>>>> ad9ba0f7
     spectra = torch.zeros(1, 5, 2)
     precursors = torch.tensor([[469.25364, 2.0, 235.63410]])
     peptides = ["PEPK"]
     batch = (spectra, precursors, peptides)
 
-<<<<<<< HEAD
-    # Check if valid loss value returned
-    assert model.training_step(batch) > 0
-    assert model.validation_step(batch) > 0
-=======
     train_step_loss = model.training_step(batch)
     val_step_loss = model.validation_step(batch)
 
@@ -545,7 +536,6 @@
     assert model.celoss.label_smoothing == 0.1
     assert model.val_celoss.label_smoothing == 0
     assert val_step_loss != train_step_loss
->>>>>>> ad9ba0f7
 
 
 def test_run_map(mgf_small):
