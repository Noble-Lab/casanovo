import collections
import copy
import datetime
import functools
import hashlib
import heapq
import io
import math
import os
import pathlib
import platform
import re
import shutil
import tempfile
import unittest
import unittest.mock

import depthcharge
import depthcharge.data
import depthcharge.tokenizers.peptides
import einops
import github
import numpy as np
import pandas as pd
import pytest
import requests
import torch

from casanovo import casanovo, utils
from casanovo.config import Config
from casanovo.data import db_utils, ms_io
from casanovo.denovo.dataloaders import DeNovoDataModule
from casanovo.denovo.evaluate import aa_match, aa_match_batch, aa_match_metrics
from casanovo.denovo.model import (
    DbSpec2Pep,
    Spec2Pep,
    _aa_pep_score,
    _calc_match_score,
)


def test_version():
    """Check that the version is not None."""
    assert casanovo.__version__ is not None


@pytest.mark.skip(reason="Skipping due to Linux deadlock issue")
def test_n_workers(monkeypatch):
    """Check that n_workers is correct without a GPU."""
    monkeypatch.setattr("torch.cuda.is_available", lambda: False)
    cpu_fun = lambda x: ["foo"] * 31

    with monkeypatch.context() as mnk:
        mnk.setattr("psutil.Process.cpu_affinity", cpu_fun, raising=False)
        expected = 0 if platform.system() in ["Windows", "Darwin"] else 31
        assert utils.n_workers() == expected

    with monkeypatch.context() as mnk:
        mnk.delattr("psutil.Process.cpu_affinity", raising=False)
        mnk.setattr("os.cpu_count", lambda: 41)
        expected = 0 if platform.system() in ["Windows", "Darwin"] else 41
        assert utils.n_workers() == expected

    with monkeypatch.context() as mnk:
        mnk.setattr("torch.cuda.device_count", lambda: 4)
        mnk.setattr("psutil.Process.cpu_affinity", cpu_fun, raising=False)
        expected = 0 if platform.system() in ["Windows", "Darwin"] else 7
        assert utils.n_workers() == expected

    with monkeypatch.context() as mnk:
        mnk.delattr("psutil.Process.cpu_affinity", raising=False)
        mnk.delattr("os.cpu_count")
        if platform.system() not in ["Windows", "Darwin"]:
            with pytest.raises(AttributeError):
                utils.n_workers()
        else:
            assert utils.n_workers() == 0


def test_split_version():
    """Test that splitting the version number works as expected."""
    version = utils.split_version("2.0.1")
    assert version == ("2", "0", "1")

    version = utils.split_version("0.1.dev1+g39f8c53")
    assert version == ("0", "1", "")

    version = utils.split_version("3.0.1.dev10282blah")
    assert version == ("3", "0", "1")


class MockResponseGet:
    file_content = b"fake model weights content"

    class MockRaw(io.BytesIO):
        def read(self, *args, **kwargs):
            return super().read(*args)

    def __init__(self):
        self.request_counter = 0
        self.is_ok = True

    def raise_for_status(self):
        if not self.is_ok:
            raise requests.HTTPError

    def __call__(self, url, stream=True, allow_redirects=True):
        self.request_counter += 1
        response = unittest.mock.MagicMock()
        response.raise_for_status = self.raise_for_status
        response.headers = {"Content-Length": str(len(self.file_content))}
        response.raw = MockResponseGet.MockRaw(self.file_content)
        return response


class MockAsset:
    def __init__(self, file_name):
        self.name = file_name
        self.browser_download_url = f"http://example.com/{file_name}"


class MockRelease:
    def __init__(self, tag_name, assets):
        self.tag_name = tag_name
        self.assets = [MockAsset(asset) for asset in assets]

    def get_assets(self):
        return self.assets


class MockRepo:
    def __init__(
        self,
        release_dict={
            "v3.0.0": [
                "casanovo_massivekb.ckpt",
                "casanovo_non-enzy.checkpt",
                "v3.0.0.zip",
                "v3.0.0.tar.gz",
            ],
            "v3.1.0": ["v3.1.0.zip", "v3.1.0.tar.gz"],
            "v3.2.0": ["v3.2.0.zip", "v3.2.0.tar.gz"],
            "v3.3.0": ["v3.3.0.zip", "v3.3.0.tar.gz"],
            "v4.0.0": [
                "casanovo_massivekb.ckpt",
                "casanovo_nontryptic.ckpt",
                "v4.0.0.zip",
                "v4.0.0.tar.gz",
            ],
        },
    ):
        self.releases = [
            MockRelease(tag_name, assets)
            for tag_name, assets in release_dict.items()
        ]

    def get_releases(self):
        return self.releases


class MockGithub:
    def __init__(self, releases):
        self.releases = releases

    def get_repo(self, repo_name):
        return MockRepo()


def test_setup_model(monkeypatch):
    test_releases = ["3.0.0", "3.0.999", "3.999.999"]
    mock_get = MockResponseGet()
    mock_github = functools.partial(MockGithub, test_releases)
    version = "3.0.0"

    # Test model is none when not training
    with monkeypatch.context() as mnk, tempfile.TemporaryDirectory() as tmp_dir:
        mnk.setattr(casanovo, "__version__", version)
        mnk.setattr("appdirs.user_cache_dir", lambda n, a, opinion: tmp_dir)
        mnk.setattr(github, "Github", mock_github)
        mnk.setattr(requests, "get", mock_get)
        filename = pathlib.Path(tmp_dir) / "casanovo_massivekb_v3_0_0.ckpt"

        assert not filename.is_file()
        _, result_path = casanovo.setup_model(None, None, None, None, False)
        assert result_path.resolve() == filename.resolve()
        assert filename.is_file()
        assert mock_get.request_counter == 1
        os.remove(result_path)

        assert not filename.is_file()
        _, result = casanovo.setup_model(None, None, None, None, True)
        assert result is None
        assert not filename.is_file()
        assert mock_get.request_counter == 1

    with monkeypatch.context() as mnk, tempfile.TemporaryDirectory() as tmp_dir:
        mnk.setattr(casanovo, "__version__", version)
        mnk.setattr("appdirs.user_cache_dir", lambda n, a, opinion: tmp_dir)
        mnk.setattr(github, "Github", mock_github)
        mnk.setattr(requests, "get", mock_get)

        cache_file_name = "model_weights.ckpt"
        file_url = f"http://www.example.com/{cache_file_name}"
        url_hash = hashlib.shake_256(file_url.encode("utf-8")).hexdigest(5)
        cache_dir = pathlib.Path(tmp_dir)
        cache_file_dir = cache_dir / url_hash
        cache_file_path = cache_file_dir / cache_file_name

        assert not cache_file_path.is_file()
        _, result_path = casanovo.setup_model(
            file_url, None, None, None, False
        )
        assert cache_file_path.is_file()
        assert result_path.resolve() == cache_file_path.resolve()
        assert mock_get.request_counter == 2
        os.remove(result_path)

        assert not cache_file_path.is_file()
        _, result_path = casanovo.setup_model(
            file_url, None, None, None, False
        )
        assert cache_file_path.is_file()
        assert result_path.resolve() == cache_file_path.resolve()
        assert mock_get.request_counter == 3

    # Test model is file
    with monkeypatch.context() as mnk, tempfile.NamedTemporaryFile(
        suffix=".ckpt"
    ) as temp_file, tempfile.TemporaryDirectory() as tmp_dir:
        mnk.setattr(casanovo, "__version__", version)
        mnk.setattr("appdirs.user_cache_dir", lambda n, a, opinion: tmp_dir)
        mnk.setattr(github, "Github", mock_github)
        mnk.setattr(requests, "get", mock_get)

        temp_file_path = temp_file.name
        _, result = casanovo.setup_model(
            temp_file_path, None, None, None, False
        )
        assert mock_get.request_counter == 3
        assert result == temp_file_path

        _, result = casanovo.setup_model(
            temp_file_path, None, None, None, True
        )
        assert mock_get.request_counter == 3
        assert result == temp_file_path

    # Test model is neither a URL or File
    with monkeypatch.context() as mnk, tempfile.TemporaryDirectory() as tmp_dir:
        mnk.setattr(casanovo, "__version__", version)
        mnk.setattr("appdirs.user_cache_dir", lambda n, a, opinion: tmp_dir)
        mnk.setattr(github, "Github", mock_github)
        mnk.setattr(requests, "get", mock_get)

        with pytest.raises(ValueError):
            casanovo.setup_model("FooBar", None, None, None, False)

        assert mock_get.request_counter == 3

        with pytest.raises(ValueError):
            casanovo.setup_model("FooBar", None, None, None, False)

        assert mock_get.request_counter == 3


def test_get_model_weights(monkeypatch):
    """
    Test that model weights can be downloaded from GitHub or used from the
    cache.
    """
    # Model weights for fully matching version, minor matching version, major
    # matching version.
    test_releases = ["3.0.0", "3.0.999", "3.999.999"]
    mock_get = MockResponseGet()
    mock_github = functools.partial(MockGithub, test_releases)

    for version in test_releases:
        with monkeypatch.context() as mnk, tempfile.TemporaryDirectory() as tmp_dir:
            mnk.setattr(casanovo, "__version__", version)
            mnk.setattr(
                "appdirs.user_cache_dir", lambda n, a, opinion: tmp_dir
            )
            mnk.setattr(github, "Github", mock_github)
            mnk.setattr(requests, "get", mock_get)

            tmp_path = pathlib.Path(tmp_dir)
            filename = tmp_path / "casanovo_massivekb_v3_0_0.ckpt"
            assert not filename.is_file()
            result_path = casanovo._get_model_weights(tmp_path)
            assert result_path == filename
            assert filename.is_file()
            result_path = casanovo._get_model_weights(tmp_path)
            assert result_path == filename

    # Impossible to find model weights for (i) full version mismatch and (ii)
    # major version mismatch.
    for version in ["999.999.999", "999.0.0"]:
        with monkeypatch.context() as mnk, tempfile.TemporaryDirectory() as tmp_dir:
            mnk.setattr(casanovo, "__version__", version)
            mnk.setattr(github, "Github", mock_github)
            mnk.setattr(requests, "get", mock_get)
            with pytest.raises(ValueError):
                casanovo._get_model_weights(pathlib.Path(tmp_dir))

    # Test GitHub API rate limit.
    def request(self, *args, **kwargs):
        raise github.RateLimitExceededException(
            403, "API rate limit exceeded", None
        )

    with monkeypatch.context() as mnk, tempfile.TemporaryDirectory() as tmp_dir:
        mnk.setattr("appdirs.user_cache_dir", lambda n, a, opinion: tmp_dir)
        mnk.setattr("github.Requester.Requester.requestJsonAndCheck", request)
        mnk.setattr(requests, "get", mock_get)
        mock_get.request_counter = 0
        with pytest.raises(github.RateLimitExceededException):
            casanovo._get_model_weights(pathlib.Path(tmp_dir))

        assert mock_get.request_counter == 0


class MockResponseHead:
    def __init__(self):
        self.last_modified = None
        self.is_ok = True
        self.fail = False

    def __call__(self, url):
        if self.fail:
            raise requests.ConnectionError

        response = unittest.mock.MagicMock()
        response.headers = dict()
        response.ok = self.is_ok
        if self.last_modified is not None:
            response.headers["Last-Modified"] = self.last_modified

        return response


def test_get_weights_from_url(monkeypatch):
    file_url = "http://example.com/model_weights.ckpt"

    with monkeypatch.context() as mnk, tempfile.TemporaryDirectory() as tmp_dir:
        mock_get = MockResponseGet()
        mock_head = MockResponseHead()
        mnk.setattr(requests, "get", mock_get)
        mnk.setattr(requests, "head", mock_head)

        cache_dir = pathlib.Path(tmp_dir)
        url_hash = hashlib.shake_256(file_url.encode("utf-8")).hexdigest(5)
        cache_file_name = "model_weights.ckpt"
        cache_file_dir = cache_dir / url_hash
        cache_file_path = cache_file_dir / cache_file_name

        # Test downloading and caching the file
        assert not cache_file_path.is_file()
        result_path = casanovo._get_weights_from_url(file_url, cache_dir)
        assert cache_file_path.is_file()
        assert result_path.resolve() == cache_file_path.resolve()
        assert mock_get.request_counter == 1

        # Test that cached file is used
        result_path = casanovo._get_weights_from_url(file_url, cache_dir)
        assert result_path.resolve() == cache_file_path.resolve()
        assert mock_get.request_counter == 1

        # Test force downloading the file
        result_path = casanovo._get_weights_from_url(
            file_url, cache_dir, force_download=True
        )
        assert result_path.resolve() == cache_file_path.resolve()
        assert mock_get.request_counter == 2

        # Test that file is re-downloaded if last modified is newer than
        # file last modified
        # NOTE: Assuming test takes < 1 year to run
        curr_utc = datetime.datetime.now().astimezone(datetime.timezone.utc)
        mock_head.last_modified = (
            curr_utc + datetime.timedelta(days=365.0)
        ).strftime("%a, %d %b %Y %H:%M:%S GMT")
        result_path = casanovo._get_weights_from_url(file_url, cache_dir)
        assert result_path.resolve() == cache_file_path.resolve()
        assert mock_get.request_counter == 3

        # Test file is not redownloaded if its newer than upstream file
        mock_head.last_modified = (
            curr_utc - datetime.timedelta(days=365.0)
        ).strftime("%a, %d %b %Y %H:%M:%S GMT")
        result_path = casanovo._get_weights_from_url(file_url, cache_dir)
        assert result_path.resolve() == cache_file_path.resolve()
        assert mock_get.request_counter == 3

        # Test that error is raised if file get response is not OK
        mock_get.is_ok = False
        with pytest.raises(requests.HTTPError):
            casanovo._get_weights_from_url(
                file_url, cache_dir, force_download=True
            )
        mock_get.is_ok = True
        assert mock_get.request_counter == 4

        # Test that cached file is used if head requests yields non-ok status
        # code, even if upstream file is newer
        mock_head.is_ok = False
        mock_head.last_modified = (
            curr_utc + datetime.timedelta(days=365.0)
        ).strftime("%a, %d %b %Y %H:%M:%S GMT")
        result_path = casanovo._get_weights_from_url(file_url, cache_dir)
        assert result_path.resolve() == cache_file_path.resolve()
        assert mock_get.request_counter == 4
        mock_head.is_ok = True

        # Test that cached file is used if head request fails
        mock_head.fail = True
        result_path = casanovo._get_weights_from_url(file_url, cache_dir)
        assert result_path.resolve() == cache_file_path.resolve()
        assert mock_get.request_counter == 4
        mock_head.fail = False

        # Test invalid URL
        with pytest.raises(ValueError):
            bad_url = "foobar"
            casanovo._get_weights_from_url(bad_url, cache_dir)


def test_is_valid_url():
    assert casanovo._is_valid_url("https://www.washington.edu/")
    assert not casanovo._is_valid_url("foobar")


def test_aa_pep_score():
    """
    Test the calculation of amino acid and peptide scores from the raw amino
    acid scores.
    """
    aa_scores_raw = np.asarray([0.0, 0.5, 1.0])

    aa_scores, peptide_score = _aa_pep_score(aa_scores_raw, True)
    np.testing.assert_array_equal(aa_scores, np.asarray([0.0, 0.25, 0.5]))
    assert peptide_score == pytest.approx(0.0)

    aa_scores, peptide_score = _aa_pep_score(aa_scores_raw, False)
    np.testing.assert_array_equal(aa_scores, np.asarray([0.0, 0.25, 0.5]))
    assert peptide_score == pytest.approx(-1.0)

    aa_scores_raw = np.asarray([1.0, 0.25])
    aa_scores, peptide_score = _aa_pep_score(aa_scores_raw, True)
    np.testing.assert_array_equal(aa_scores, np.asarray([0.75, 0.375]))
    assert peptide_score == pytest.approx(0.5)


def test_peptide_generator_errors(tiny_fasta_file):
    residues_dict = (
        depthcharge.tokenizers.PeptideTokenizer.from_massivekb().residues
    )
    with pytest.raises(FileNotFoundError):
        [
            (a, b)
            for a, b in db_utils._peptide_generator(
                "fail.fasta", "trypsin", "full", 0, 5, 10, residues_dict
            )
        ]
    with pytest.raises(ValueError):
        [
            (a, b)
            for a, b in db_utils._peptide_generator(
                tiny_fasta_file, "trypsin", "fail", 0, 5, 10, residues_dict
            )
        ]


def test_to_neutral_mass():
    mz = 500
    charge = 2
    neutral_mass = db_utils._to_neutral_mass(mz, charge)
    assert neutral_mass == 997.98544706646

    mz = 500
    charge = 1
    neutral_mass = db_utils._to_neutral_mass(mz, charge)
    assert neutral_mass == 498.99272353323


def test_calc_match_score():
    """
    Test the calculation of geometric scores using teacher-forced
    decoder output probabilities and ground truth amino acid sequences.
    """
    first_slot_prob = torch.zeros(29)
    first_slot_prob[1] = 1.0  # A
    second_slot_prob = torch.zeros(29)
    second_slot_prob[2] = 1.0  # B
    third_slot_prob = torch.zeros(29)
    third_slot_prob[3] = 1.0  # C
    stop_slot_prob = torch.zeros(29)
    stop_slot_prob[28] = 1.0  # $
    blank_slot_prob = torch.zeros(29)
    blank_slot_prob[0] = 0.42  # Should never come into play
    fourth_slot_prob = torch.zeros(29)
    fourth_slot_prob[4] = 0.5  # D
    fifth_slot_prob = torch.zeros(29)
    fifth_slot_prob[5] = 0.5  # E

    pep_1_aa = torch.stack(
        [
            first_slot_prob,
            second_slot_prob,
            third_slot_prob,
            stop_slot_prob,
            blank_slot_prob,
        ]
    )
    pep_2_aa = torch.stack(
        [
            third_slot_prob,
            second_slot_prob,
            stop_slot_prob,
            blank_slot_prob,
            blank_slot_prob,
        ]
    )
    pep_3_aa = torch.stack(
        [
            fourth_slot_prob,
            fifth_slot_prob,
            first_slot_prob,
            stop_slot_prob,
            blank_slot_prob,
        ]
    )
    pep_4_aa = torch.stack(
        [
            first_slot_prob,
            second_slot_prob,
            third_slot_prob,
            stop_slot_prob,
            blank_slot_prob,
        ]
    )
    batch_all_aa_scores = torch.stack([pep_1_aa, pep_2_aa, pep_3_aa, pep_4_aa])
    truth_aa_indices = torch.tensor(
        [[1, 2, 3, 28], [3, 2, 28, 0], [4, 5, 1, 28], [2, 2, 3, 28]]
    )

    all_scores, masked_per_aa_scores = _calc_match_score(
        batch_all_aa_scores, truth_aa_indices, True
    )

    assert all_scores[0] == np.exp(0)
    assert all_scores[1] == np.exp(0)
    assert all_scores[2] == pytest.approx(
        np.exp(np.log(0.5 * 0.5 * 1 * 1) / 4)
    )
    assert all_scores[3] == pytest.approx(
        np.exp(np.log(1e-10 * 1 * 1 * 1) / 4)
    )

    aa_scores = np.array([1, 1, 1, 1])
    assert np.allclose(masked_per_aa_scores[0], (aa_scores + 1) / 2)
    aa_scores = np.array([1, 1, 1])
    assert np.allclose(masked_per_aa_scores[1], (aa_scores + 1) / 2)
    aa_scores = np.array([0.5, 0.5, 1, 1])
    assert np.allclose(
        masked_per_aa_scores[2],
        (aa_scores + np.exp(np.log(0.5 * 0.5 * 1 * 1) / 4)) / 2,
    )
    aa_scores = np.array([1e-10, 1, 1, 1])
    assert np.allclose(
        masked_per_aa_scores[3],
        (aa_scores + np.exp(np.log(1e-10 * 1 * 1 * 1) / 4)) / 2,
    )


<<<<<<< HEAD
def test_digest_fasta_cleave(tiny_fasta_file):
=======
def test_digest_fasta_cleave(tiny_fasta_file, residues_dict):
>>>>>>> e79d521b
    # No missed cleavages
    expected_normal = [
        "ATSIPAR",
        "VTLSC+57.021R",
        "LLIYGASTR",
        "EIVMTQSPPTLSLSPGER",
        "MEAPAQLLFLLLLWLPDTTR",
        "ASQSVSSSYLTWYQQKPGQAPR",
        "FSGSGSGTDFTLTISSLQPEDFAVYYC+57.021QQDYNLP",
    ]

    # 1 missed cleavage
    expected_1missedcleavage = [
        "ATSIPAR",
        "VTLSC+57.021R",
        "LLIYGASTR",
        "LLIYGASTRATSIPAR",
        "EIVMTQSPPTLSLSPGER",
        "MEAPAQLLFLLLLWLPDTTR",
        "ASQSVSSSYLTWYQQKPGQAPR",
        "EIVMTQSPPTLSLSPGERVTLSC+57.021R",
        "VTLSC+57.021RASQSVSSSYLTWYQQKPGQAPR",
        "ASQSVSSSYLTWYQQKPGQAPRLLIYGASTR",
        "FSGSGSGTDFTLTISSLQPEDFAVYYC+57.021QQDYNLP",
        "MEAPAQLLFLLLLWLPDTTREIVMTQSPPTLSLSPGER",
        "ATSIPARFSGSGSGTDFTLTISSLQPEDFAVYYC+57.021QQDYNLP",
    ]

    # 3 missed cleavages
    expected_3missedcleavage = [
        "ATSIPAR",
        "VTLSC+57.021R",
        "LLIYGASTR",
        "LLIYGASTRATSIPAR",
        "EIVMTQSPPTLSLSPGER",
        "MEAPAQLLFLLLLWLPDTTR",
        "ASQSVSSSYLTWYQQKPGQAPR",
        "EIVMTQSPPTLSLSPGERVTLSC+57.021R",
        "VTLSC+57.021RASQSVSSSYLTWYQQKPGQAPR",
        "ASQSVSSSYLTWYQQKPGQAPRLLIYGASTR",
        "FSGSGSGTDFTLTISSLQPEDFAVYYC+57.021QQDYNLP",
        "ASQSVSSSYLTWYQQKPGQAPRLLIYGASTRATSIPAR",
        "VTLSC+57.021RASQSVSSSYLTWYQQKPGQAPRLLIYGASTR",
        "MEAPAQLLFLLLLWLPDTTREIVMTQSPPTLSLSPGER",
        "ATSIPARFSGSGSGTDFTLTISSLQPEDFAVYYC+57.021QQDYNLP",
        "VTLSC+57.021RASQSVSSSYLTWYQQKPGQAPRLLIYGASTRATSIPAR",
        "MEAPAQLLFLLLLWLPDTTREIVMTQSPPTLSLSPGERVTLSC+57.021R",
        "EIVMTQSPPTLSLSPGERVTLSC+57.021RASQSVSSSYLTWYQQKPGQAPR",
        "LLIYGASTRATSIPARFSGSGSGTDFTLTISSLQPEDFAVYYC+57.021QQDYNLP",
    ]
    for missed_cleavages, expected in zip(
        (0, 1, 3),
        (expected_normal, expected_1missedcleavage, expected_3missedcleavage),
    ):
        pdb = db_utils.ProteinDatabase(
            fasta_path=str(tiny_fasta_file),
            enzyme="trypsin",
            digestion="full",
            missed_cleavages=missed_cleavages,
            min_peptide_len=6,
            max_peptide_len=50,
            max_mods=0,
            precursor_tolerance=20,
            isotope_error=[0, 0],
            allowed_fixed_mods="C:C+57.021",
            allowed_var_mods=(
                "M:M+15.995,N:N+0.984,Q:Q+0.984,"
                "nterm:+42.011,nterm:+43.006,nterm:-17.027,nterm:+43.006-17.027"
            ),
            tokenizer=depthcharge.tokenizers.PeptideTokenizer.from_massivekb(),
        )
        assert pdb.db_peptides.index.to_list() == expected


def test_digest_fasta_mods(tiny_fasta_file):
    # 1 modification allowed
    # fixed: C+57.02146
    # variable: 1M+15.994915,1N+0.984016,1Q+0.984016
    # nterm: 1X+42.010565,1X+43.005814,1X-17.026549,1X+25.980265
    expected_1mod = [
        "-17.027ATSIPAR",
        "ATSIPAR",
        "-17.027VTLSC+57.021R",
        "VTLSC+57.021R",
        "+43.006-17.027ATSIPAR",
        "+42.011ATSIPAR",
        "+43.006ATSIPAR",
        "+43.006-17.027VTLSC+57.021R",
        "+42.011VTLSC+57.021R",
        "+43.006VTLSC+57.021R",
        "-17.027LLIYGASTR",
        "LLIYGASTR",
        "+43.006-17.027LLIYGASTR",
        "+42.011LLIYGASTR",
        "+43.006LLIYGASTR",
        "-17.027EIVMTQSPPTLSLSPGER",
        "EIVMTQSPPTLSLSPGER",
        "EIVMTQ+0.984SPPTLSLSPGER",
        "EIVM+15.995TQSPPTLSLSPGER",
        "+43.006-17.027EIVMTQSPPTLSLSPGER",
        "+42.011EIVMTQSPPTLSLSPGER",
        "+43.006EIVMTQSPPTLSLSPGER",
        "-17.027MEAPAQLLFLLLLWLPDTTR",
        "-17.027M+15.995EAPAQLLFLLLLWLPDTTR",
        "MEAPAQLLFLLLLWLPDTTR",
        "MEAPAQ+0.984LLFLLLLWLPDTTR",
        "M+15.995EAPAQLLFLLLLWLPDTTR",
        "+43.006-17.027MEAPAQLLFLLLLWLPDTTR",
        "+43.006-17.027M+15.995EAPAQLLFLLLLWLPDTTR",
        "+42.011MEAPAQLLFLLLLWLPDTTR",
        "+43.006MEAPAQLLFLLLLWLPDTTR",
        "+42.011M+15.995EAPAQLLFLLLLWLPDTTR",
        "+43.006M+15.995EAPAQLLFLLLLWLPDTTR",
        "-17.027ASQSVSSSYLTWYQQKPGQAPR",
        "ASQSVSSSYLTWYQQKPGQAPR",
        "ASQSVSSSYLTWYQ+0.984QKPGQAPR",
        "ASQSVSSSYLTWYQQ+0.984KPGQAPR",
        "ASQ+0.984SVSSSYLTWYQQKPGQAPR",
        "ASQSVSSSYLTWYQQKPGQ+0.984APR",
        "+43.006-17.027ASQSVSSSYLTWYQQKPGQAPR",
        "+42.011ASQSVSSSYLTWYQQKPGQAPR",
        "+43.006ASQSVSSSYLTWYQQKPGQAPR",
        "-17.027FSGSGSGTDFTLTISSLQPEDFAVYYC+57.021QQDYNLP",
        "FSGSGSGTDFTLTISSLQPEDFAVYYC+57.021QQDYNLP",
        "FSGSGSGTDFTLTISSLQ+0.984PEDFAVYYC+57.021QQDYNLP",
        "FSGSGSGTDFTLTISSLQPEDFAVYYC+57.021QQDYN+0.984LP",
        "FSGSGSGTDFTLTISSLQPEDFAVYYC+57.021Q+0.984QDYNLP",
        "FSGSGSGTDFTLTISSLQPEDFAVYYC+57.021QQ+0.984DYNLP",
        "+43.006-17.027FSGSGSGTDFTLTISSLQPEDFAVYYC+57.021QQDYNLP",
        "+42.011FSGSGSGTDFTLTISSLQPEDFAVYYC+57.021QQDYNLP",
        "+43.006FSGSGSGTDFTLTISSLQPEDFAVYYC+57.021QQDYNLP",
    ]
    pdb = db_utils.ProteinDatabase(
        fasta_path=str(tiny_fasta_file),
        enzyme="trypsin",
        digestion="full",
        missed_cleavages=0,
        min_peptide_len=6,
        max_peptide_len=50,
        max_mods=1,
        precursor_tolerance=20,
        isotope_error=[0, 0],
        allowed_fixed_mods="C:C+57.021",
        allowed_var_mods=(
            "M:M+15.995,N:N+0.984,Q:Q+0.984,"
            "nterm:+42.011,nterm:+43.006,nterm:-17.027,nterm:+43.006-17.027"
        ),
        tokenizer=depthcharge.tokenizers.PeptideTokenizer.from_massivekb(),
    )
    assert pdb.db_peptides.index.to_list() == expected_1mod


def test_length_restrictions(tiny_fasta_file):
    # length between 20 and 50
    expected_long = [
        "MEAPAQLLFLLLLWLPDTTR",
        "ASQSVSSSYLTWYQQKPGQAPR",
        "FSGSGSGTDFTLTISSLQPEDFAVYYC+57.021QQDYNLP",
    ]

    # length between 6 and 8
    expected_short = ["ATSIPAR", "VTLSC+57.021R"]

    pdb = db_utils.ProteinDatabase(
        fasta_path=str(tiny_fasta_file),
        enzyme="trypsin",
        digestion="full",
        missed_cleavages=0,
        min_peptide_len=20,
        max_peptide_len=50,
        max_mods=0,
        precursor_tolerance=20,
        isotope_error=[0, 0],
        allowed_fixed_mods="C:C+57.021",
        allowed_var_mods=(
            "M:M+15.995,N:N+0.984,Q:Q+0.984,"
            "nterm:+42.011,nterm:+43.006,nterm:-17.027,nterm:+43.006-17.027"
        ),
        tokenizer=depthcharge.tokenizers.PeptideTokenizer.from_massivekb(),
    )
    assert pdb.db_peptides.index.to_list() == expected_long

    pdb = db_utils.ProteinDatabase(
        fasta_path=str(tiny_fasta_file),
        enzyme="trypsin",
        digestion="full",
        missed_cleavages=0,
        min_peptide_len=6,
        max_peptide_len=8,
        max_mods=0,
        precursor_tolerance=20,
        isotope_error=[0, 0],
        allowed_fixed_mods="C:C+57.021",
        allowed_var_mods=(
            "M:M+15.995,N:N+0.984,Q:Q+0.984,"
            "nterm:+42.011,nterm:+43.006,nterm:-17.027,nterm:+43.006-17.027"
        ),
        tokenizer=depthcharge.tokenizers.PeptideTokenizer.from_massivekb(),
    )
    assert pdb.db_peptides.index.to_list() == expected_short


def test_digest_fasta_enzyme(tiny_fasta_file):
    # arg-c enzyme
    expected_argc = [
        "ATSIPAR",
        "VTLSC+57.021R",
        "LLIYGASTR",
        "EIVMTQSPPTLSLSPGER",
        "MEAPAQLLFLLLLWLPDTTR",
        "ASQSVSSSYLTWYQQKPGQAPR",
        "FSGSGSGTDFTLTISSLQPEDFAVYYC+57.021QQDYNLP",
    ]

    # asp-n enzyme
    expected_aspn = ["DFAVYYC+57.021QQ", "DFTLTISSLQPE", "MEAPAQLLFLLLLWLP"]

    expected_semispecific = [
        "FSGSGS",
        "ATSIPA",
        "ASQSVS",
        "PGQAPR",
        "TSIPAR",
        "MEAPAQ",
        "LLIYGA",
        "YGASTR",
        "LSPGER",
        "LPDTTR",
        "EIVMTQ",
        "VTLSC+57.021R",
        "QDYNLP",
    ]

    expected_nonspecific = [
        "SGSGSG",
        "GSGSGT",
        "SGSGTD",
        "FSGSGS",
        "ATSIPA",
        "GASTRA",
        "LSLSPG",
        "ASQSVS",
        "GSGTDF",
        "SLSPGE",
        "QSVSSS",
        "SQSVSS",
        "KPGQAP",
        "SPPTLS",
        "ASTRAT",
        "RFSGSG",
        "IYGAST",
        "APAQLL",
        "PTLSLS",
        "TLSLSP",
        "TLTISS",
        "STRATS",
        "LIYGAS",
        "ARFSGS",
        "PGQAPR",
        "SGTDFT",
        "PPTLSL",
        "EAPAQL",
        "QKPGQA",
        "SVSSSY",
        "TQSPPT",
        "LTISSL",
        "PARFSG",
        "GQAPRL",
        "QSPPTL",
        "SPGERV",
        "ISSLQP",
        "TSIPAR",
        "RATSIP",
        "MEAPAQ",
        "RASQSV",
        "TISSLQ",
        "TRATSI",
        "LLIYGA",
        "GTDFTL",
        "YGASTR",
        "VSSSYL",
        "SSSYLT",
        "LSPGER",
        "PGERVT",
        "MTQSPP",
        "SSLQPE",
        "VMTQSP",
        "GERVTL",
        "PEDFAV",
        "IVMTQS",
        "FTLTIS",
        "APRLLI",
        "QQKPGQ",
        "SLQPED",
        "PAQLLF",
        "IPARFS",
        "SIPARF",
        "LSC+57.021RAS",
        "TDFTLT",
        "QAPRLL",
        "LPDTTR",
        "ERVTLS",
        "AQLLFL",
        "QPEDFA",
        "TLSC+57.021RA",
        "SC+57.021RASQ",
        "C+57.021RASQS",
        "DFTLTI",
        "PDTTRE",
        "TTREIV",
        "EIVMTQ",
        "YQQKPG",
        "LFLLLL",
        "LLFLLL",
        "WLPDTT",
        "DTTREI",
        "RLLIYG",
        "RVTLSC+57.021",
        "VTLSC+57.021R",
        "EDFAVY",
        "LWLPDT",
        "QLLFLL",
        "LQPEDF",
        "TREIVM",
        "REIVMT",
        "QDYNLP",
        "LLLWLP",
        "SSYLTW",
        "LLWLPD",
        "LLLLWL",
        "PRLLIY",
        "DFAVYY",
        "QQDYNL",
        "AVYYC+57.021Q",
        "FLLLLW",
        "FAVYYC+57.021",
        "C+57.021QQDYN",
        "SYLTWY",
        "LTWYQQ",
        "WYQQKP",
        "TWYQQK",
        "VYYC+57.021QQ",
        "YLTWYQ",
        "YYC+57.021QQD",
        "YC+57.021QQDY",
    ]

    pdb = db_utils.ProteinDatabase(
        fasta_path=str(tiny_fasta_file),
        enzyme="arg-c",
        digestion="full",
        missed_cleavages=0,
        min_peptide_len=6,
        max_peptide_len=50,
        max_mods=0,
        precursor_tolerance=20,
        isotope_error=[0, 0],
        allowed_fixed_mods="C:C+57.021",
        allowed_var_mods=(
            "M:M+15.995,N:N+0.984,Q:Q+0.984,"
            "nterm:+42.011,nterm:+43.006,nterm:-17.027,nterm:+43.006-17.027"
        ),
        tokenizer=depthcharge.tokenizers.PeptideTokenizer.from_massivekb(),
    )
    assert pdb.db_peptides.index.to_list() == expected_argc

    pdb = db_utils.ProteinDatabase(
        fasta_path=str(tiny_fasta_file),
        enzyme="asp-n",
        digestion="full",
        missed_cleavages=0,
        min_peptide_len=6,
        max_peptide_len=50,
        max_mods=0,
        precursor_tolerance=20,
        isotope_error=[0, 0],
        allowed_fixed_mods="C:C+57.021",
        allowed_var_mods=(
            "M:M+15.995,N:N+0.984,Q:Q+0.984,"
            "nterm:+42.011,nterm:+43.006,nterm:-17.027,nterm:+43.006-17.027"
        ),
        tokenizer=depthcharge.tokenizers.PeptideTokenizer.from_massivekb(),
    )
    assert pdb.db_peptides.index.to_list() == expected_aspn

    # Test regex rule instead of named enzyme
    pdb = db_utils.ProteinDatabase(
        fasta_path=str(tiny_fasta_file),
        enzyme="R",
        digestion="full",
        missed_cleavages=0,
        min_peptide_len=6,
        max_peptide_len=50,
        max_mods=0,
        precursor_tolerance=20,
        isotope_error=[0, 0],
        allowed_fixed_mods="C:C+57.021",
        allowed_var_mods=(
            "M:M+15.995,N:N+0.984,Q:Q+0.984,"
            "nterm:+42.011,nterm:+43.006,nterm:-17.027,nterm:+43.006-17.027"
        ),
        tokenizer=depthcharge.tokenizers.PeptideTokenizer.from_massivekb(),
    )
    assert pdb.db_peptides.index.to_list() == expected_argc

    # Test semispecific digest
    pdb = db_utils.ProteinDatabase(
        fasta_path=str(tiny_fasta_file),
        enzyme="trypsin",
        digestion="partial",
        missed_cleavages=0,
        min_peptide_len=6,
        max_peptide_len=6,
        max_mods=0,
        precursor_tolerance=10000,
        isotope_error=[0, 0],
        allowed_fixed_mods="C:C+57.021",
        allowed_var_mods=(
            "M:M+15.995,N:N+0.984,Q:Q+0.984,"
            "nterm:+42.011,nterm:+43.006,nterm:-17.027,nterm:+43.006-17.027"
        ),
        tokenizer=depthcharge.tokenizers.PeptideTokenizer.from_massivekb(),
    )
    assert pdb.db_peptides.index.to_list() == expected_semispecific

    # Test nonspecific digest
    pdb = db_utils.ProteinDatabase(
        fasta_path=str(tiny_fasta_file),
        enzyme="trypsin",
        digestion="non-specific",
        missed_cleavages=0,
        min_peptide_len=6,
        max_peptide_len=6,
        max_mods=0,
        precursor_tolerance=10000,
        isotope_error=[0, 0],
        allowed_fixed_mods="C:C+57.021",
        allowed_var_mods=(
            "M:M+15.995,N:N+0.984,Q:Q+0.984,"
            "nterm:+42.011,nterm:+43.006,nterm:-17.027,nterm:+43.006-17.027"
        ),
        tokenizer=depthcharge.tokenizers.PeptideTokenizer.from_massivekb(),
    )
    assert pdb.db_peptides.index.to_list() == expected_nonspecific


def test_psm_batches(tiny_config):
    peptides_one = [
        "SGSGSG",
        "GSGSGT",
        "SGSGTD",
        "FSGSGS",
        "ATSIPA",
        "GASTRA",
        "LSLSPG",
        "ASQSVS",
        "GSGTDF",
        "SLSPGE",
        "AQLLFL",
        "QPEDFA",
    ]

    peptides_two = [
        "SQSVSS",
        "KPGQAP",
        "SPPTLS",
        "ASTRAT",
        "RFSGSG",
        "IYGAST",
        "APAQLL",
        "PTLSLS",
        "TLSLSP",
        "TLTISS",
        "WYQQKP",
        "TWYQQK",
    ]

    def mock_get_candidates(precursor_mz, precorsor_charge):
        if precorsor_charge == 1:
            return pd.Series(peptides_one)
        elif precorsor_charge == 2:
            return pd.Series(peptides_two)
        else:
            return pd.Series()

    tokenizer = depthcharge.tokenizers.peptides.PeptideTokenizer(
        residues=Config(tiny_config).residues
    )
    db_model = DbSpec2Pep(tokenizer=tokenizer)
    db_model.protein_database = unittest.mock.MagicMock()
    db_model.protein_database.get_candidates = mock_get_candidates

    mock_batch = {
        "precursor_mz": torch.Tensor([42.0, 84.0, 126.0]),
        "precursor_charge": torch.Tensor([1, 2, 3]),
        "peak_file": ["one.mgf", "two.mgf", "three.mgf"],
        "scan_id": [1, 2, 3],
    }

    expected_batch_all = {
        "precursor_mz": torch.Tensor([42.0] * 12 + [84.0] * 12),
        "precursor_charge": torch.Tensor([1] * 12 + [2] * 12),
        "seq": tokenizer.tokenize(peptides_one + peptides_two),
        "peak_file": ["one.mgf"] * 12 + ["two.mgf"] * 12,
        "scan_id": [1] * 12 + [2] * 12,
    }

    for psm_batch_size in [24, 12, 8, 10]:
        db_model.psm_batch_size = psm_batch_size
        psm_batches = list(db_model._psm_batches(mock_batch))
        assert len(psm_batches) == math.ceil(24 / psm_batch_size)
        num_spectra = 0

        for psm_batch in psm_batches:
            end_idx = min(
                num_spectra + psm_batch_size,
                len(expected_batch_all["peak_file"]),
            )
            assert torch.allclose(
                psm_batch["precursor_mz"],
                expected_batch_all["precursor_mz"][num_spectra:end_idx],
            )
            assert torch.equal(
                psm_batch["precursor_charge"],
                expected_batch_all["precursor_charge"][num_spectra:end_idx],
            )
            assert torch.equal(
                psm_batch["seq"],
                expected_batch_all["seq"][num_spectra:end_idx],
            )
            assert (
                psm_batch["peak_file"]
                == expected_batch_all["peak_file"][num_spectra:end_idx]
            )
            assert (
                psm_batch["scan_id"]
                == expected_batch_all["scan_id"][num_spectra:end_idx]
            )
            num_spectra += len(psm_batch["peak_file"])

        assert num_spectra == 24


def test_get_candidates(tiny_fasta_file):
    # precursor_window is 10000
    expected_smallwindow = ["LLIYGASTR"]

    # precursor window is 150000
    expected_midwindow = ["LLIYGASTR"]

    # precursor window is 600000
    expected_widewindow = ["ATSIPAR", "VTLSC+57.021R", "LLIYGASTR"]

    pdb = db_utils.ProteinDatabase(
        fasta_path=str(tiny_fasta_file),
        enzyme="trypsin",
        digestion="full",
        missed_cleavages=1,
        min_peptide_len=6,
        max_peptide_len=50,
        max_mods=0,
        precursor_tolerance=10000,
        isotope_error=[0, 0],
        allowed_fixed_mods="C:C+57.021",
        allowed_var_mods=(
            "M:M+15.995,N:N+0.984,Q:Q+0.984,"
            "nterm:+42.011,nterm:+43.006,nterm:-17.027,nterm:+43.006-17.027"
        ),
        tokenizer=depthcharge.tokenizers.PeptideTokenizer.from_massivekb(),
    )
    candidates = pdb.get_candidates(precursor_mz=496.2, charge=2)
    assert expected_smallwindow == list(candidates)

    pdb = db_utils.ProteinDatabase(
        fasta_path=str(tiny_fasta_file),
        enzyme="trypsin",
        digestion="full",
        missed_cleavages=1,
        min_peptide_len=6,
        max_peptide_len=50,
        max_mods=0,
        precursor_tolerance=150000,
        isotope_error=[0, 0],
        allowed_fixed_mods="C:C+57.021",
        allowed_var_mods=(
            "M:M+15.995,N:N+0.984,Q:Q+0.984,"
            "nterm:+42.011,nterm:+43.006,nterm:-17.027,nterm:+43.006-17.027"
        ),
        tokenizer=depthcharge.tokenizers.PeptideTokenizer.from_massivekb(),
    )
    candidates = pdb.get_candidates(precursor_mz=496.2, charge=2)
    assert expected_midwindow == list(candidates)

    pdb = db_utils.ProteinDatabase(
        fasta_path=str(tiny_fasta_file),
        enzyme="trypsin",
        digestion="full",
        missed_cleavages=1,
        min_peptide_len=6,
        max_peptide_len=50,
        max_mods=0,
        precursor_tolerance=600000,
        isotope_error=[0, 0],
        allowed_fixed_mods="C:C+57.021",
        allowed_var_mods=(
            "M:M+15.995,N:N+0.984,Q:Q+0.984,"
            "nterm:+42.011,nterm:+43.006,nterm:-17.027,nterm:+43.006-17.027"
        ),
        tokenizer=depthcharge.tokenizers.PeptideTokenizer.from_massivekb(),
    )
    candidates = pdb.get_candidates(precursor_mz=496.2, charge=2)
    assert expected_widewindow == list(candidates)


<<<<<<< HEAD
def test_get_candidates_isotope_error(tiny_fasta_file):
=======
def test_get_candidates_isotope_error(tiny_fasta_file, residues_dict):
>>>>>>> e79d521b
    # Tide isotope error windows for 496.2, 2+:
    # 0: [980.481617, 1000.289326]
    # 1: [979.491114, 999.278813]
    # 2: [978.500611, 998.268300]
    # 3: [977.510108, 997.257787]

    peptide_list = [
        ("A", 1001, "foo"),
        ("B", 1000, "foo"),
        ("C", 999, "foo"),
        ("D", 998, "foo"),
        ("E", 997, "foo"),
        ("F", 996, "foo"),
        ("G", 995, "foo"),
        ("H", 994, "foo"),
        ("I", 993, "foo"),
        ("J", 992, "foo"),
        ("K", 991, "foo"),
        ("L", 990, "foo"),
        ("M", 989, "foo"),
        ("N", 988, "foo"),
        ("O", 987, "foo"),
        ("P", 986, "foo"),
        ("Q", 985, "foo"),
        ("R", 984, "foo"),
        ("S", 983, "foo"),
        ("T", 982, "foo"),
        ("U", 981, "foo"),
        ("V", 980, "foo"),
        ("W", 979, "foo"),
        ("X", 978, "foo"),
        ("Y", 977, "foo"),
        ("Z", 976, "foo"),
    ]

    peptide_list = pd.DataFrame(
        peptide_list, columns=["peptide", "calc_mass", "protein"]
    ).set_index("peptide")
    peptide_list.sort_values("calc_mass", inplace=True)

    expected_isotope0 = list("UTSRQPONMLKJIHGFEDCB")
    expected_isotope01 = list("VUTSRQPONMLKJIHGFEDCB")
    expected_isotope012 = list("WVUTSRQPONMLKJIHGFEDCB")
    expected_isotope0123 = list("XWVUTSRQPONMLKJIHGFEDCB")

    pdb = db_utils.ProteinDatabase(
        fasta_path=str(tiny_fasta_file),
        enzyme="trypsin",
        digestion="full",
        missed_cleavages=0,
        min_peptide_len=0,
        max_peptide_len=0,
        max_mods=0,
        precursor_tolerance=10000,
        isotope_error=[0, 0],
        allowed_fixed_mods="C:C+57.021",
        allowed_var_mods=(
            "M:M+15.995,N:N+0.984,Q:Q+0.984,"
            "nterm:+42.011,nterm:+43.006,nterm:-17.027,nterm:+43.006-17.027"
        ),
        tokenizer=depthcharge.tokenizers.PeptideTokenizer.from_massivekb(),
    )
    pdb.db_peptides = peptide_list
    candidates = pdb.get_candidates(precursor_mz=496.2, charge=2)
    assert expected_isotope0 == list(candidates)

    pdb = db_utils.ProteinDatabase(
        fasta_path=str(tiny_fasta_file),
        enzyme="trypsin",
        digestion="full",
        missed_cleavages=0,
        min_peptide_len=0,
        max_peptide_len=0,
        max_mods=0,
        precursor_tolerance=10000,
        isotope_error=[0, 1],
        allowed_fixed_mods="C:C+57.021",
        allowed_var_mods=(
            "M:M+15.995,N:N+0.984,Q:Q+0.984,"
            "nterm:+42.011,nterm:+43.006,nterm:-17.027,nterm:+43.006-17.027"
        ),
        tokenizer=depthcharge.tokenizers.PeptideTokenizer.from_massivekb(),
    )
    pdb.db_peptides = peptide_list
    candidates = pdb.get_candidates(precursor_mz=496.2, charge=2)
    assert expected_isotope01 == list(candidates)

    pdb = db_utils.ProteinDatabase(
        fasta_path=str(tiny_fasta_file),
        enzyme="trypsin",
        digestion="full",
        missed_cleavages=0,
        min_peptide_len=0,
        max_peptide_len=0,
        max_mods=0,
        precursor_tolerance=10000,
        isotope_error=[0, 2],
        allowed_fixed_mods="C:C+57.021",
        allowed_var_mods=(
            "M:M+15.995,N:N+0.984,Q:Q+0.984,"
            "nterm:+42.011,nterm:+43.006,nterm:-17.027,nterm:+43.006-17.027"
        ),
        tokenizer=depthcharge.tokenizers.PeptideTokenizer.from_massivekb(),
    )
    pdb.db_peptides = peptide_list
    candidates = pdb.get_candidates(precursor_mz=496.2, charge=2)
    assert expected_isotope012 == list(candidates)

    pdb = db_utils.ProteinDatabase(
        fasta_path=str(tiny_fasta_file),
        enzyme="trypsin",
        digestion="full",
        missed_cleavages=0,
        min_peptide_len=0,
        max_peptide_len=0,
        max_mods=0,
        precursor_tolerance=10000,
        isotope_error=[0, 3],
        allowed_fixed_mods="C:C+57.021",
        allowed_var_mods=(
            "M:M+15.995,N:N+0.984,Q:Q+0.984,"
            "nterm:+42.011,nterm:+43.006,nterm:-17.027,nterm:+43.006-17.027"
        ),
        tokenizer=depthcharge.tokenizers.PeptideTokenizer.from_massivekb(),
    )
    pdb.db_peptides = peptide_list
    candidates = pdb.get_candidates(precursor_mz=496.2, charge=2)
    assert expected_isotope0123 == list(candidates)


def test_beam_search_decode(tiny_config):
    """
    Test beam search decoding and its sub-functions.
    """
    config = casanovo.Config(tiny_config)
    model = Spec2Pep(
        n_beams=4,
        residues="massivekb",
        min_peptide_len=4,
        tokenizer=depthcharge.tokenizers.peptides.PeptideTokenizer(
            residues=config.residues
        ),
    )
    model.decoder.reverse = False  # For simplicity.

    # Sizes.
    batch = 1  # B
    length = model.max_peptide_len + 1  # L
    vocab = len(model.tokenizer) + 1  # V
    beam = model.n_beams  # S
    step = 3

    # Initialize scores and tokens.
    scores = torch.full(
        size=(batch, length, vocab, beam), fill_value=torch.nan
    )
    scores = einops.rearrange(scores, "B L V S -> (B S) L V")
    tokens = torch.zeros(batch * beam, length, dtype=torch.int64)
    # Create cache for decoded beams.
    pred_cache = collections.OrderedDict((i, []) for i in range(batch))

    # Ground truth peptide is "PEPK".
    true_peptide = "PEPK"
    precursors = torch.tensor([469.25364, 2.0, 235.63410]).repeat(
        beam * batch, 1
    )
    # Fill scores and tokens with relevant predictions.
    scores[:, : step + 1, :] = 0
    for i, (peptide, add_stop) in enumerate(
        [("PEPK", False), ("PEPR", False), ("PEPG", False), ("PEP", True)]
    ):
        tokens[i, : step + 1] = model.tokenizer.tokenize(
            peptide, add_stop=add_stop
        )[0]
        for j in range(step + 1):
            scores[i, j, tokens[1, j]] = 1

    # Test _finish_beams().
    finished_beams, beam_fits_precursor, discarded_beams = model._finish_beams(
        tokens, precursors, step
    )
    # Second beam finished due to the precursor m/z filter, final beam finished
    # due to predicted stop token, first and third beam unfinished. Final beam
    # discarded due to length.
    assert torch.equal(
        finished_beams, torch.tensor([False, True, False, True])
    )
    assert torch.equal(
        beam_fits_precursor, torch.tensor([False, False, False, False])
    )
    assert torch.equal(
        discarded_beams, torch.tensor([False, False, False, True])
    )

    # Test _cache_finished_beams().
    model._cache_finished_beams(
        tokens,
        scores,
        step,
        finished_beams & ~discarded_beams,
        beam_fits_precursor,
        pred_cache,
    )

    # Verify that the correct peptides have been cached.
    correct_cached = 0
    for _, _, _, pep in pred_cache[0]:
        if torch.equal(pep, model.tokenizer.tokenize("PEPK")[0]):
            correct_cached += 1
        elif torch.equal(pep, model.tokenizer.tokenize("PEPR")[0]):
            correct_cached += 1
        elif torch.equal(pep, model.tokenizer.tokenize("PEP")[0]):
            correct_cached += 1
        else:
            pytest.fail(
                "Unexpected peptide tensor in the finished beams cache"
            )
    assert correct_cached == 1

    # Test _get_top_peptide().
    # Return the candidate peptide with the highest score
    test_cache = collections.OrderedDict((i, []) for i in range(batch))
    heapq.heappush(
        test_cache[0],
        (0.93, 0.1, 4 * [0.93], model.tokenizer.tokenize("PEPY")[0]),
    )
    heapq.heappush(
        test_cache[0],
        (0.95, 0.2, 4 * [0.95], model.tokenizer.tokenize("PEPK")[0]),
    )
    heapq.heappush(
        test_cache[0],
        (0.94, 0.3, 4 * [0.94], model.tokenizer.tokenize("PEPP")[0]),
    )

    assert torch.equal(
        next(model._get_top_peptide(test_cache))[0][-1],
        model.tokenizer.tokenize(["PEPK"])[0],
    )
    # Test that an empty predictions is returned when no beams have been
    # finished.
    empty_cache = collections.OrderedDict((i, []) for i in range(batch))
    assert len(list(model._get_top_peptide(empty_cache))[0]) == 0
    # Test multiple PSM per spectrum and if it's highest scoring peptides
    model.top_match = 2
    assert set(
        [
            model.tokenizer.detokenize(pep[-1].unsqueeze(0))[0]
            for pep in list(model._get_top_peptide(test_cache))[0]
        ]
    ) == {"PEPK", "PEPP"}

    # Test reverse aa scores when decoder is reversed
    pred_cache = {
        0: [(1.0, 0.42, np.array([1.0, 0.0]), torch.Tensor([4, 14]))]
    }

    model.decoder.reverse = True
    top_peptides = list(model._get_top_peptide(pred_cache))
    assert len(top_peptides) == 1
    assert len(top_peptides[0]) == 1
    assert np.allclose(top_peptides[0][0][1], np.array([0.0, 1.0]))
    assert top_peptides[0][0][2] == "EP"

    model.decoder.reverse = False
    top_peptides = list(model._get_top_peptide(pred_cache))
    assert len(top_peptides) == 1
    assert len(top_peptides[0]) == 1
    assert np.allclose(top_peptides[0][0][1], np.array([1.0, 0.0]))
    assert top_peptides[0][0][2] == "PE"

    # Test _get_topk_beams().
    # Set scores to proceed generating the unfinished beam.
    step = 4
    scores[2, step, :] = 0
    next_tokens = model.tokenizer.tokenize(["P", "S", "A", "G"]).flatten()
    scores[2, step, next_tokens] = torch.tensor([4.0, 3.0, 2.0, 1.0])
    # Modify finished beams array to allow decoding from only one beam
    test_finished_beams = torch.tensor([True, True, False, True])
    new_tokens, new_scores = model._get_topk_beams(
        tokens, scores, test_finished_beams, batch, step
    )
    expected_tokens = model.tokenizer.tokenize(
        ["PEPGP", "PEPGS", "PEPGA", "PEPGG"]
    )

    # Only the expected scores of the final step.
    expected_scores = torch.zeros(beam, vocab)
    expected_scores[:, next_tokens] = torch.tensor([4.0, 3.0, 2.0, 1.0])

    assert torch.equal(new_tokens[:, : step + 1], expected_tokens)
    assert torch.equal(new_scores[:, step, :], expected_scores)

    # Test output if decoding loop isn't stopped with termination of all beams.
    model.max_peptide_len = 0
    # 1 spectrum with 5 peaks (2 values: m/z and intensity).
    mzs = ints = torch.zeros(1, 5)
    precursors = torch.tensor([[469.25364, 2.0, 235.63410]])
    assert len(list(model.beam_search_decode(mzs, ints, precursors))[0]) == 0
    model.max_peptide_len = 100

    # Re-initialize scores and tokens to further test caching functionality.
    scores = torch.full(
        size=(batch, length, vocab, beam), fill_value=torch.nan
    )
    scores = einops.rearrange(scores, "B L V S -> (B S) L V")
    tokens = torch.zeros(batch * beam, length, dtype=torch.int64)

    scores[:, : step + 1, :] = 0
    tokens[:, : step + 1] = model.tokenizer.tokenize(
        ["PKKP", "EPPK", "PEPK", "PMKP"], add_stop=True
    )
    i, j, s = np.arange(step), np.arange(4), torch.Tensor([4, 0.5, 3, 0.4])
    scores[:, i, :] = 1
    scores[j, i, tokens[j, i]] = s

    pred_cache = collections.OrderedDict((i, []) for i in range(batch))
    finished_beams = torch.tensor([True, True, True, True])
    beam_fits_precursor = torch.BoolTensor([False, True, True, False])

    model._cache_finished_beams(
        tokens, scores, step, finished_beams, beam_fits_precursor, pred_cache
    )
    # Verify predictions with matching/non-matching precursor m/z.
    positive_score = negative_score = 0
    for peptide_score, _, _, _ in pred_cache[0]:
        positive_score += peptide_score >= 0
        negative_score += peptide_score < 0
    assert positive_score == 2
    assert negative_score == 2

    # Test using a single beam only.
    model = Spec2Pep(
        n_beams=1,
        min_peptide_len=2,
        tokenizer=depthcharge.tokenizers.peptides.MskbPeptideTokenizer(
            residues=config.residues
        ),
    )
    vocab = len(model.tokenizer) + 1
    beam = model.n_beams  # S
    model.decoder.reverse = False  # For simplicity.
    step = 4

    # Initialize scores and tokens.
    scores = torch.full(
        size=(batch, length, vocab, beam), fill_value=torch.nan
    )
    scores = einops.rearrange(scores, "B L V S -> (B S) L V")
    tokens = torch.zeros(batch * beam, length, dtype=torch.int64)

    pred_cache = collections.OrderedDict((i, []) for i in range(batch))

    # Ground truth peptide is "PEPK".
    true_peptide = "PEPK"
    precursors = torch.tensor([469.25364, 2.0, 235.63410]).repeat(
        beam * batch, 1
    )
    scores[:, range(step), :] = 1
    tokens[0, : step + 1] = model.tokenizer.tokenize(
        true_peptide, add_stop=True
    )[0]

    # Test _finish_beams().
    finished_beams, beam_fits_precursor, discarded_beams = model._finish_beams(
        tokens, precursors, step
    )

    assert torch.equal(finished_beams, torch.tensor([True]))
    assert torch.equal(beam_fits_precursor, torch.tensor([True]))
    assert torch.equal(discarded_beams, torch.tensor([False]))

    # Test _cache_finished_beams().
    model._cache_finished_beams(
        tokens, scores, step, finished_beams, beam_fits_precursor, pred_cache
    )

    assert torch.equal(
        pred_cache[0][0][-1], model.tokenizer.tokenize(true_peptide)[0]
    )

    # Test _get_topk_beams().
    step = 1
    scores = torch.full(
        size=(batch, length, vocab, beam), fill_value=torch.nan
    )
    scores = einops.rearrange(scores, "B L V S -> (B S) L V")
    tokens = torch.zeros(batch * beam, length, dtype=torch.int64)
    tokens[0, 0] = 4
    scores[0, step, :] = 0
    scores[0, step, 14] = torch.tensor([1])
    test_finished_beams = torch.tensor([False])

    new_tokens, new_scores = model._get_topk_beams(
        tokens, scores, test_finished_beams, batch, step
    )

    expected_tokens = torch.tensor(
        [
            [4, 14],
        ]
    )

    expected_scores = torch.zeros(beam, vocab)
    expected_scores[:, 14] = torch.tensor([1])

    assert torch.equal(new_scores[:, step, :], expected_scores)
    assert torch.equal(new_tokens[:, : step + 1], expected_tokens)

    # Test _finish_beams() for tokens with a negative mass.
    model = Spec2Pep(
        n_beams=2,
        tokenizer=depthcharge.tokenizers.peptides.MskbPeptideTokenizer(
            residues=config.residues
        ),
    )
    beam = model.n_beams  # S
    step = 1

    # Ground truth peptide is "-17.027GK".
    precursors = torch.tensor([186.10044, 2.0, 94.05750]).repeat(
        beam * batch, 1
    )
    tokens = torch.zeros(batch * beam, length, dtype=torch.int64)
    tokens[:, : step + 1] = model.tokenizer.tokenize(["GK", "AK"])

    # Test _finish_beams().
    finished_beams, beam_fits_precursor, discarded_beams = model._finish_beams(
        tokens, precursors, step
    )
    assert torch.equal(finished_beams, torch.tensor([False, True]))
    assert torch.equal(beam_fits_precursor, torch.tensor([False, False]))
    assert torch.equal(discarded_beams, torch.tensor([False, False]))

    # Test _finish_beams() for multiple/internal N-mods and dummy predictions.
    model = Spec2Pep(
        n_beams=3,
        min_peptide_len=3,
        tokenizer=depthcharge.tokenizers.peptides.PeptideTokenizer(
            residues=config.residues
        ),
    )
    beam = model.n_beams  # S
    step = 4

    # Ground truth peptide is irrelevant for this test.
    precursors = torch.tensor([1861.0044, 2.0, 940.5750]).repeat(
        beam * batch, 1
    )

    # sequences with invalid mass modifications will raise an exception if
    # tokenized using tokenizer.tokenize
    tokens = torch.zeros(batch * beam, length, dtype=torch.int64)
    sequences = [
        ["K", "A", "A", "A", "[+25.980265]-"],
        ["K", "A", "A", "[Acetyl]-", "A"],
        ["K", "A", "A", "[Carbamyl]-", "[Ammonia-loss]-"],
    ]

    for i, seq in enumerate(sequences):
        tokens[i, : step + 1] = torch.tensor(
            [model.tokenizer.index[aa] for aa in seq]
        )

    # Test _finish_beams(). All should be discarded
    finished_beams, beam_fits_precursor, discarded_beams = model._finish_beams(
        tokens, precursors, step
    )
    assert torch.equal(finished_beams, torch.tensor([False, False, False]))
    assert torch.equal(
        beam_fits_precursor, torch.tensor([False, False, False])
    )
    assert torch.equal(discarded_beams, torch.tensor([False, True, True]))

    # Test _get_topk_beams() with finished beams in the batch.
    model = Spec2Pep(
        n_beams=1,
        min_peptide_len=3,
        tokenizer=depthcharge.tokenizers.peptides.PeptideTokenizer(
            residues=config.residues
        ),
    )

    # Sizes and other variables.
    batch = 2  # B
    beam = model.n_beams  # S
    length = model.max_peptide_len + 1  # L
    vocab = len(model.tokenizer) + 1  # V
    step = 4

    # Initialize dummy scores and tokens.
    scores = torch.full(
        size=(batch, length, vocab, beam), fill_value=torch.nan
    )
    scores = einops.rearrange(scores, "B L V S -> (B S) L V")
    tokens = torch.zeros(batch * beam, length, dtype=torch.int64)

    # Simulate non-zero amino acid-level probability scores.
    scores[:, : step + 1, :] = torch.rand(batch, step + 1, vocab)
    scores[:, step, range(1, 4)] = torch.tensor([1.0, 2.0, 3.0])

    # Simulate one finished and one unfinished beam in the same batch.
    tokens[0, :step] = model.tokenizer.tokenize("PEP", add_stop=True)[0]
    tokens[1, :step] = model.tokenizer.tokenize("PEPG")[0]

    # Set finished beams array to allow decoding from only one beam.
    test_finished_beams = torch.tensor([True, False])

    new_tokens, new_scores = model._get_topk_beams(
        tokens, scores, test_finished_beams, batch, step
    )

    # Only the second peptide should have a new token predicted.
    expected_tokens = tokens.clone()
    expected_tokens[1, len("PEPG")] = 3

    assert torch.equal(new_tokens, expected_tokens)

    # Test that duplicate peptide scores don't lead to a conflict in the cache.
    model = Spec2Pep(
        n_beams=1,
        min_peptide_len=3,
        tokenizer=depthcharge.tokenizers.peptides.PeptideTokenizer(
            residues=config.residues
        ),
    )
    batch = 2  # B
    beam = model.n_beams  # S
    length = model.max_peptide_len + 1  # L
    vocab = len(model.tokenizer) + 1  # V
    step = 4

    # Simulate beams with identical amino acid scores but different tokens.
    scores = torch.zeros(size=(batch * beam, length, vocab))
    scores[: batch * beam, : step + 1, :] = torch.rand(1)
    tokens = torch.zeros(batch * beam, length, dtype=torch.int64)
    tokens[: batch * beam, :step] = torch.randint(
        1, vocab, (batch * beam, step)
    )

    pred_cache = collections.OrderedDict((i, []) for i in range(batch))
    model._cache_finished_beams(
        tokens,
        scores,
        step,
        torch.ones(batch * beam, dtype=torch.bool),
        torch.ones(batch * beam, dtype=torch.bool),
        pred_cache,
    )
    for beam_i, preds in pred_cache.items():
        assert len(preds) == beam
        peptide_scores = [pep[0] for pep in preds]
        assert np.allclose(peptide_scores, peptide_scores[0])


def test_eval_metrics():
    """
    Test peptide and amino acid-level evaluation metrics.
    Predicted AAs are considered correct if they are <0.1Da from the
    corresponding ground truth AA with either a suffix or prefix <0.5Da from
    the ground truth. A peptide prediction is correct if all its AA are correct
    matches.
    """
    tokenizer = depthcharge.tokenizers.peptides.MskbPeptideTokenizer()

    preds = [
        "SPEIK",
        "SPAEL",
        "SPAEKL",
        "ASPEKL",
        "SPEKL",
        "SPELQ",
        "PSEKL",
        "SPEK",
    ]
    gt = len(preds) * ["SPELK"]

    aa_matches, n_pred_aa, n_gt_aa = aa_match_batch(
        peptides1=preds,
        peptides2=gt,
        aa_dict=tokenizer.residues,
        mode="best",
    )

    assert n_pred_aa == 41
    assert n_gt_aa == 40

    aa_precision, aa_recall, pep_precision = aa_match_metrics(
        aa_matches, n_gt_aa, n_pred_aa
    )

    assert 2 / 8 == pytest.approx(pep_precision)
    assert 26 / 40 == pytest.approx(aa_recall)
    assert 26 / 41 == pytest.approx(aa_precision)

    aa_matches, pep_match = aa_match(None, None, tokenizer.residues)

    assert aa_matches.shape == (0,)
    assert not pep_match

    aa_matches, pep_match = aa_match("PEPTIDE", None, tokenizer.residues)

    assert np.array_equal(aa_matches, np.zeros(len("PEPTIDE"), dtype=bool))
    assert not pep_match


def test_spectrum_id_mgf(mgf_small, tmp_path):
    """Test that spectra from MGF files are specified by their index."""
    mgf_small2 = tmp_path / "mgf_small2.mgf"
    shutil.copy(mgf_small, mgf_small2)
    data_module = DeNovoDataModule(
        train_paths=[mgf_small, mgf_small2],
        valid_paths=[mgf_small, mgf_small2],
        test_paths=[mgf_small, mgf_small2],
        shuffle=False,
    )
    data_module.setup()

    for dataset in [
        data_module.train_dataset,
        data_module.valid_dataset,
        data_module.test_dataset,
    ]:
        for batch in dataset:
            print(batch)

        for i, (filename, scan_id) in enumerate(
            [
                (mgf_small, "0"),
                (mgf_small, "1"),
                (mgf_small2, "0"),
                (mgf_small2, "1"),
            ]
        ):
            assert dataset[i]["peak_file"][0] == filename.name
            assert dataset[i]["scan_id"][0] == scan_id


def test_spectrum_id_mzml(mzml_small, tmp_path):
    """Test that spectra from mzML files are specified by their scan number."""
    mzml_small2 = tmp_path / "mzml_small2.mzml"
    shutil.copy(mzml_small, mzml_small2)
    data_module = DeNovoDataModule(
        test_paths=[mzml_small, mzml_small2],
        shuffle=False,
    )
    data_module.setup(stage="test", annotated=False)

    dataset = data_module.test_dataset
    for i, (filename, scan_nr) in enumerate(
        [
            (mzml_small, 17),
            (mzml_small, 111),
            (mzml_small2, 17),
            (mzml_small2, 111),
        ]
    ):
        assert dataset[i]["peak_file"][0] == filename.name
        assert dataset[i]["scan_id"][0] == f"scan={scan_nr}"


def test_train_val_step_functions():
    """Test train and validation step functions operating on batches."""
    tokenizer = depthcharge.tokenizers.peptides.MskbPeptideTokenizer()
    model = Spec2Pep(
        n_beams=1,
        residues="massivekb",
        min_peptide_len=4,
        train_label_smoothing=0.1,
        tokenizer=tokenizer,
    )

    batch = {
        "mz_array": torch.zeros(1, 5),
        "intensity_array": torch.zeros(1, 5),
        "precursor_mz": torch.tensor(235.63410).unsqueeze(0),
        "precursor_charge": torch.tensor(2.0).unsqueeze(0),
        "seq": tokenizer.tokenize(["PEPK"]),
    }
    train_batch = {key: val.unsqueeze(0) for key, val in batch.items()}
    val_batch = copy.deepcopy(train_batch)

    train_step_loss = model.training_step(train_batch)
    val_step_loss = model.validation_step(val_batch)

    # Check if valid loss value returned
    assert train_step_loss > 0
    assert val_step_loss > 0

    # Check if smoothing is applied in training and not in validation
    assert model.celoss.label_smoothing == 0.1
    assert model.val_celoss.label_smoothing == 0
    assert val_step_loss != train_step_loss


def test_run_map(mgf_small):
    out_writer = ms_io.MztabWriter("dummy.mztab")
    # Set peak file by base file name only.
    out_writer.set_ms_run([os.path.basename(mgf_small.name)])
    assert mgf_small.name in out_writer._run_map
    assert os.path.abspath(mgf_small.name) not in out_writer._run_map


def test_check_dir(tmp_path):
    exists_path = tmp_path / "exists-1234.ckpt"
    exists_pattern = "exists-*.ckpt"
    exists_path.touch()
    dne_pattern = "dne-*.ckpt"

    with pytest.raises(FileExistsError):
        utils.check_dir_file_exists(tmp_path, [exists_pattern, dne_pattern])

    with pytest.raises(FileExistsError):
        utils.check_dir_file_exists(tmp_path, exists_pattern)

    utils.check_dir_file_exists(tmp_path, [dne_pattern])
    utils.check_dir_file_exists(tmp_path, dne_pattern)


def test_setup_output(tmp_path, monkeypatch):
    with monkeypatch.context() as mnk:
        mnk.setattr(pathlib.Path, "cwd", lambda: tmp_path)
        output_path, output_root = casanovo._setup_output(
            None, None, False, "info"
        )
        assert output_path.resolve() == tmp_path.resolve()
        assert re.fullmatch(r"casanovo_\d+", output_root) is not None

        target_path = tmp_path / "foo"
        output_path, output_root = casanovo._setup_output(
            str(target_path), "bar", False, "info"
        )

        assert output_path.resolve() == target_path.resolve()
        assert output_root == "bar"<|MERGE_RESOLUTION|>--- conflicted
+++ resolved
@@ -572,11 +572,7 @@
     )
 
 
-<<<<<<< HEAD
-def test_digest_fasta_cleave(tiny_fasta_file):
-=======
 def test_digest_fasta_cleave(tiny_fasta_file, residues_dict):
->>>>>>> e79d521b
     # No missed cleavages
     expected_normal = [
         "ATSIPAR",
@@ -1191,11 +1187,7 @@
     assert expected_widewindow == list(candidates)
 
 
-<<<<<<< HEAD
-def test_get_candidates_isotope_error(tiny_fasta_file):
-=======
 def test_get_candidates_isotope_error(tiny_fasta_file, residues_dict):
->>>>>>> e79d521b
     # Tide isotope error windows for 496.2, 2+:
     # 0: [980.481617, 1000.289326]
     # 1: [979.491114, 999.278813]
