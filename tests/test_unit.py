--- conflicted
+++ resolved
@@ -6,22 +6,17 @@
 import github
 import numpy as np
 import pytest
-<<<<<<< HEAD
 from pyteomics import mgf
+
+import torch
 
 from casanovo import casanovo
 from casanovo import utils
-from casanovo.denovo.model import Spec2Pep
 import casanovo.denovo.model_runner as model_runner
 import casanovo.denovo.evaluate as evaluate
-=======
-import torch
-
-from casanovo import casanovo
-from casanovo import utils
 from casanovo.denovo.evaluate import aa_match_batch, aa_match_metrics
 from casanovo.denovo.model import Spec2Pep, _aa_to_pep_score
->>>>>>> 31a59365
+
 
 
 def test_version():
@@ -125,7 +120,6 @@
     assert model.tb_summarywriter is None
 
 
-<<<<<<< HEAD
 def test_eval(tmp_path):
     data_len = 99
 
@@ -207,7 +201,7 @@
 
     # Ensure graph generation does not crash
     model_runner.generate_pc_graph(mgf_file_path, mzt_file_path)
-=======
+
 def test_aa_to_pep_score():
     """
     Test how peptide confidence scores are derived from amino acid scores.
@@ -674,8 +668,6 @@
     assert peptide == ""
     assert np.isnan(peptide_score)
     assert aa_scores == ""
->>>>>>> 31a59365
-
 
 def test_eval_metrics():
     """
