--- conflicted
+++ resolved
@@ -192,9 +192,6 @@
     assert coverage[-1] == 1
 
     # Ensure graph generation does not crash
-<<<<<<< HEAD
-    model_runner.generate_pc_data(mgf_file_path, mzt_file_path)
-=======
     model_runner.generate_pc_graph(mgf_file_path, mzt_file_path)
 
 
@@ -236,5 +233,4 @@
 
     assert round(2 / 8, 3) == round(pep_precision, 3)
     assert round(26 / 40, 3) == round(aa_recall, 3)
-    assert round(26 / 41, 3) == round(aa_precision, 3)
->>>>>>> 747ed154
+    assert round(26 / 41, 3) == round(aa_precision, 3)