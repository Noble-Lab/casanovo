--- conflicted
+++ resolved
@@ -5,18 +5,13 @@
 import pandas as pd
 import github
 import pytest
+from pyteomics import mgf
 
 from casanovo import casanovo
 from casanovo import utils
 from casanovo.denovo.model import Spec2Pep
-<<<<<<< HEAD
 import casanovo.denovo.model_runner as model_runner
 import casanovo.denovo.evaluate as evaluate
-
-from pyteomics import mgf
-=======
-from casanovo.denovo.evaluate import aa_match_batch, aa_match_metrics
->>>>>>> a8101752
 
 
 def test_version():
@@ -117,7 +112,6 @@
     assert model.tb_summarywriter is None
 
 
-<<<<<<< HEAD
 def test_graph_gen(tmp_path):
     data_len = 99
 
@@ -195,7 +189,8 @@
 
     # Ensure graph generation does not crash
     model_runner.generate_pc_graph(mgf_file_path, mzt_file_path)
-=======
+
+
 def test_eval_metrics():
     """
     Test that peptide and amino acid-level evaluation metrics.
@@ -218,7 +213,7 @@
     ]
     gt = len(preds) * ["SPELK"]
 
-    aa_matches, n_pred_aa, n_gt_aa = aa_match_batch(
+    aa_matches, n_pred_aa, n_gt_aa = evaluate.aa_match_batch(
         peptides1=preds,
         peptides2=gt,
         aa_dict=model.decoder._peptide_mass.masses,
@@ -228,11 +223,10 @@
     assert n_pred_aa == 41
     assert n_gt_aa == 40
 
-    aa_precision, aa_recall, pep_precision = aa_match_metrics(
+    aa_precision, aa_recall, pep_precision = evaluate.aa_match_metrics(
         aa_matches, n_gt_aa, n_pred_aa
     )
 
     assert round(2 / 8, 3) == round(pep_precision, 3)
     assert round(26 / 40, 3) == round(aa_recall, 3)
-    assert round(26 / 41, 3) == round(aa_precision, 3)
->>>>>>> a8101752
+    assert round(26 / 41, 3) == round(aa_precision, 3)