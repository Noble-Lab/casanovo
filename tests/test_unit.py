--- conflicted
+++ resolved
@@ -8,12 +8,8 @@
 
 from casanovo import casanovo
 from casanovo import utils
-<<<<<<< HEAD
+from casanovo.denovo.evaluate import aa_match_batch, aa_match_metrics
 from casanovo.denovo.model import Spec2Pep, _aa_to_pep_score
-=======
-from casanovo.denovo.model import Spec2Pep
-from casanovo.denovo.evaluate import aa_match_batch, aa_match_metrics
->>>>>>> 97dfe229
 
 
 def test_version():
@@ -117,7 +113,6 @@
     assert model.tb_summarywriter is None
 
 
-<<<<<<< HEAD
 def test_aa_to_pep_score():
     """
     Test how peptide confidence scores are derived from amino acid scores.
@@ -473,14 +468,14 @@
 
     # Check if output equivalent to "PEPK".
     assert torch.equal(output_tokens[0], cache_tokens[0])
-=======
+
+
 def test_eval_metrics():
     """
-    Test that peptide and amino acid-level evaluation metrics.
-    Predicted AAs are considered correct match if they're <0.1Da from
-    the corresponding ground truth (GT) AA with either a suffix or
-    prefix <0.5Da from GT. A peptide prediction is correct if all
-    its AA are correct matches.
+    Test peptide and amino acid-level evaluation metrics.
+    Predicted AAs are considered correct if they are <0.1Da from the
+    corresponding ground truth (GT) AA with either a suffix or prefix <0.5Da
+    from GT. A peptide prediction is correct if all its AA are correct matches.
     """
     model = Spec2Pep()
 
@@ -510,7 +505,6 @@
         aa_matches, n_gt_aa, n_pred_aa
     )
 
-    assert round(2 / 8, 3) == round(pep_precision, 3)
-    assert round(26 / 40, 3) == round(aa_recall, 3)
-    assert round(26 / 41, 3) == round(aa_precision, 3)
->>>>>>> 97dfe229
+    assert 2 / 8 == pytest.approx(pep_precision)
+    assert 26 / 40 == pytest.approx(aa_recall)
+    assert 26 / 41 == pytest.approx(aa_precision)