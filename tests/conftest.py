"""Fixtures used for testing."""

import numpy as np
import pandas as pd
import psims
import pytest
import yaml
from pyteomics.mass import calculate_mass, fast_mass, std_aa_mass


@pytest.fixture
def mgf_small(tmp_path):
    """An MGF file with 2 annotated spectra."""
    peptides = ["LESLIEK", "PEPTIDEK"]
    mgf_file = tmp_path / "small.mgf"
    return _create_mgf(peptides, mgf_file)


@pytest.fixture
<<<<<<< HEAD
def tiny_fasta_file(tmp_path):
    fasta_file = tmp_path / "tiny_fasta.fasta"
    with fasta_file.open("w+") as fasta_ref:
        fasta_ref.write(
            ">foo\nMEAPAQLLFLLLLWLPDTTREIVMTQSPPTLSLSPGERVTLSCRASQSVSSSYLTWYQQKPGQAPRLLIYGASTRATSIPARFSGSGSGTDFTLTISSLQPEDFAVYYCQQDYNLP"
        )

    return fasta_file


@pytest.fixture
def mgf_medium(tmp_path):
    """An MGF file with 7 spectra and scan numbers, C+57.021 mass modification considered"""
    peptides = [
        "ATSIPAR",
        "VTLSCR",
        "LLIYGASTR",
        "EIVMTQSPPTLSLSPGER",
        "MEAPAQLLFLLLLWLPDTTR",
        "ASQSVSSSYLTWYQQKPGQAPR",
        "FSGSGSGTDFTLTISSLQPEDFAVYYCQQDYNLP",
    ]
    mgf_file = tmp_path / "db_search.mgf"
    return _create_mgf(peptides, mgf_file, mod_aa_mass={"C": 160.030649})


def _create_mgf(peptides, mgf_file, random_state=42, mod_aa_mass=None):
=======
def mgf_small_unannotated(tmp_path):
    """An MGF file with 2 unannotated spectra."""
    peptides = ["LESLIEK", "PEPTIDEK"]
    mgf_file = tmp_path / "small_unannotated.mgf"
    return _create_mgf(peptides, mgf_file, annotate=False)


def _create_mgf(peptides, mgf_file, random_state=42, annotate=True):
>>>>>>> aee3534a
    """
    Create a fake MGF file from one or more peptides.

    Parameters
    ----------
    peptides : str or list of str
        The peptides for which to create spectra.
    mgf_file : Path
        The MGF file to create.
    random_state : int or numpy.random.Generator, optional
        The random seed. The charge states are chosen to be 2 or 3 randomly.
<<<<<<< HEAD
    mod_aa_mass : dict, optional
        A dictionary that specifies the modified masses of amino acids.
        e.g. {"C": 160.030649} for carbamidomethylated C.
=======
    annotate: bool, optional
        Whether to add peptide annotations to mgf file
>>>>>>> aee3534a

    Returns
    -------
    mgf_file : Path
    """
    rng = np.random.default_rng(random_state)
    entries = [
<<<<<<< HEAD
        _create_mgf_entry(p, rng.choice([2, 3]), mod_aa_mass) for p in peptides
=======
        _create_mgf_entry(p, rng.choice([2, 3]), annotate=annotate)
        for p in peptides
>>>>>>> aee3534a
    ]
    with mgf_file.open("w+") as mgf_ref:
        mgf_ref.write("\n".join(entries))

    return mgf_file


<<<<<<< HEAD
def _create_mgf_entry(peptide, charge=2, mod_aa_mass=None):
=======
def _create_mgf_entry(peptide, charge=2, annotate=True):
>>>>>>> aee3534a
    """
    Create a MassIVE-KB style MGF entry for a single PSM.

    Parameters
    ----------
    peptide : str
        A peptide sequence.
    charge : int, optional
        The peptide charge state.
<<<<<<< HEAD
    mod_aa_mass : dict, optional
        A dictionary that specifies the modified masses of amino acids.
=======
    annotate: bool, optional
        Whether to add peptide annotation to entry
>>>>>>> aee3534a

    Returns
    -------
    str
        The PSM entry in an MGF file format.
    """
    if mod_aa_mass is None:
        precursor_mz = calculate_mass(peptide, charge=int(charge))
    else:
        aa_mass = std_aa_mass
        aa_mass.update(mod_aa_mass)
        precursor_mz = fast_mass(peptide, charge=int(charge), aa_mass=aa_mass)
    mzs, intensities = _peptide_to_peaks(peptide, charge)
    frags = "\n".join([f"{m} {i}" for m, i in zip(mzs, intensities)])

    mgf = [
        "BEGIN IONS",
        f"PEPMASS={precursor_mz}",
        f"CHARGE={charge}+",
        f"{frags}",
        "END IONS",
    ]

    if annotate:
        mgf.insert(1, f"SEQ={peptide}")

    return "\n".join(mgf)


def _peptide_to_peaks(peptide, charge):
    """
    Generate a simulated spectrum for the given peptide.

    All canonical b and y fragments will occur with intensity 1.

    Parameters
    ----------
    peptide : str
        A peptide sequence.
    charge : int
        The peptide charge state.

    Returns
    -------
    Tuple[np.ndarray, np.ndarray]
        Linked arrays with the fragment m/z and intensity values.
    """
    mzs = []
    for i in range(len(peptide)):
        for zstate in range(1, charge):
            b_pep, y_pep = peptide[: i + 1], peptide[i:]
            mzs.append(calculate_mass(b_pep, charge=zstate, ion_type="b"))
            mzs.append(calculate_mass(y_pep, charge=zstate, ion_type="y"))
    mzs = sorted(mzs)
    intensities = [1.0] * len(mzs)
    return np.asarray(mzs), np.asarray(intensities)


@pytest.fixture
def mzml_small(tmp_path):
    """An mzML file with 2 annotated spectra."""
    peptides = ["LESLIEK", "PEPTIDEK"]
    mzml_file = tmp_path / "small.mzml"
    return _create_mzml(peptides, mzml_file)


def _create_mzml(peptides, mzml_file, random_state=42):
    """
    Create a fake mzML file from one or more peptides.

    Parameters
    ----------
    peptides : str or list of str
        The peptides for which to create spectra.
    mzml_file : Path
        The mzML file to create.
    random_state : int or numpy.random.Generator, optional
        The random seed. The charge states are chosen to be 2 or 3 randomly.

    Returns
    -------
    mzml_file : Path
    """
    rng = np.random.default_rng(random_state)

    with psims.mzml.MzMLWriter(str(mzml_file)) as writer:
        writer.controlled_vocabularies()
        writer.file_description(["MSn spectrum"])
        writer.software_list(
            [
                {
                    "id": "psims-writer",
                    "version": psims.__version__,
                    "params": ["python-psims"],
                }
            ]
        )
        writer.instrument_configuration_list(
            [
                writer.InstrumentConfiguration(
                    "ic",
                    [
                        writer.Source(1, ["ionization type"]),
                        writer.Analyzer(2, ["mass analyzer type"]),
                        writer.Detector(3, ["detector type"]),
                    ],
                    ["instrument model"],
                )
            ]
        )
        writer.data_processing_list(
            [
                writer.DataProcessing(
                    [writer.ProcessingMethod(1, "psims-writer")], id="dp"
                )
            ]
        )
        with writer.run(id=1, instrument_configuration="ic"):
            with writer.spectrum_list(len(peptides)):
                for scan_nr, peptide in zip([17, 111], peptides):
                    charge = rng.choice([2, 3])

                    precursor = writer.precursor_builder()
                    precursor.selected_ion(
                        mz=calculate_mass(peptide, charge=charge),
                        charge=charge,
                    )
                    precursor.activation({"params": ["HCD"]})

                    mzs, intensities = _peptide_to_peaks(peptide, charge)
                    writer.write_spectrum(
                        mzs,
                        intensities,
                        id=f"scan={scan_nr}",
                        centroided=True,
                        params=[{"ms level": 2}],
                        precursor_information=precursor,
                    )

    return mzml_file


@pytest.fixture
def tiny_config(tmp_path):
    """A config file for a tiny model."""
    cfg = {
        "n_head": 2,
        "dim_feedforward": 10,
        "n_layers": 1,
        "train_label_smoothing": 0.01,
        "warmup_iters": 1,
        "cosine_schedule_period_iters": 1,
        "max_epochs": 20,
        "val_check_interval": 1,
        "model_save_folder_path": str(tmp_path),
        "accelerator": "cpu",
        "precursor_mass_tol": 5,
        "isotope_error_range": [0, 1],
        "min_peptide_len": 6,
        "max_peptide_len": 100,
        "enzyme": "trypsin",
        "digestion": "full",
        "missed_cleavages": 0,
        "max_mods": None,
        "predict_batch_size": 1024,
        "n_beams": 1,
        "top_match": 1,
        "devices": None,
        "random_seed": 454,
        "n_log": 1,
        "tb_summarywriter": None,
        "n_peaks": 150,
        "min_mz": 50.0,
        "max_mz": 2500.0,
        "min_intensity": 0.01,
        "remove_precursor_tol": 2.0,
        "max_charge": 10,
        "dim_model": 512,
        "dropout": 0.0,
        "dim_intensity": None,
        "learning_rate": 5e-4,
        "weight_decay": 1e-5,
        "train_batch_size": 32,
        "num_sanity_val_steps": 0,
        "calculate_precision": False,
        "residues": {
            "G": 57.021464,
            "A": 71.037114,
            "S": 87.032028,
            "P": 97.052764,
            "V": 99.068414,
            "T": 101.047670,
            "C+57.021": 160.030649,
            "L": 113.084064,
            "I": 113.084064,
            "N": 114.042927,
            "D": 115.026943,
            "Q": 128.058578,
            "K": 128.094963,
            "E": 129.042593,
            "M": 131.040485,
            "H": 137.058912,
            "F": 147.068414,
            "R": 156.101111,
            "Y": 163.063329,
            "W": 186.079313,
            "M+15.995": 147.035400,
            "N+0.984": 115.026943,
            "Q+0.984": 129.042594,
            "+42.011": 42.010565,
            "+43.006": 43.005814,
            "-17.027": -17.026549,
            "+43.006-17.027": 25.980265,
        },
        "allowed_fixed_mods": "C:C+57.021",
        "allowed_var_mods": (
            "M:M+15.995,N:N+0.984,Q:Q+0.984,"
            "nterm:+42.011,nterm:+43.006,nterm:-17.027,nterm:+43.006-17.027"
        ),
    }

    cfg_file = tmp_path / "config.yml"
    with cfg_file.open("w+") as out_file:
        yaml.dump(cfg, out_file)

    return cfg_file


@pytest.fixture
def residues_dict():
    return {
        "G": 57.021464,
        "A": 71.037114,
        "S": 87.032028,
        "P": 97.052764,
        "V": 99.068414,
        "T": 101.047670,
        "C+57.021": 160.030649,
        "L": 113.084064,
        "I": 113.084064,
        "N": 114.042927,
        "D": 115.026943,
        "Q": 128.058578,
        "K": 128.094963,
        "E": 129.042593,
        "M": 131.040485,
        "H": 137.058912,
        "F": 147.068414,
        "R": 156.101111,
        "Y": 163.063329,
        "W": 186.079313,
        "M+15.995": 147.035400,
        "N+0.984": 115.026943,
        "Q+0.984": 129.042594,
        "+42.011": 42.010565,
        "+43.006": 43.005814,
        "-17.027": -17.026549,
        "+43.006-17.027": 25.980265,
    }


@pytest.fixture
def tide_dir_small(tmp_path):
    """A directory with a very small TIDE search result."""
    tide_dir = tmp_path / "tide_results"
    tide_dir.mkdir()

    # Key is the scan number
    built_dict = {
        0: {
            "targets": ["LESLIEK", "PEPTIDEK"],
            "decoys": ["KEILSEL", "KEDITEPP"],
        },
        1: {
            "targets": ["LESLIEK", "PEPTIDEK"],
            "decoys": ["KEILSEL", "KEDITEPP"],
        },
        2: {
            "targets": [
                "L[42.011]EM[15.9]SLIM[15.995]EK",
                "P[43.01]EN[0.99]PTIQ[0.984]DEK",
            ],
            "decoys": [
                "K[-17.03]M[15.995]EILSEL",
                "K[25.1]EDITEPP",
                "KEDIQ[0.984]TEPPQ[0.984]",
            ],
        },
    }

    _create_tide_results_target(tide_dir, built_dict)
    _create_tide_results_decoy(tide_dir, built_dict)

    return tide_dir


def _create_tide_results_target(tide_dir, built_dict):
    """Create a fake TIDE search result file (target)."""
    out_file = tide_dir / "tide-search.target.txt"
    df = pd.DataFrame(columns=["scan", "sequence", "target/decoy"])
    for scan, peptides in built_dict.items():
        entry = pd.DataFrame.from_dict(
            {
                "scan": [scan] * len(peptides["targets"]),
                "sequence": peptides["targets"],
                "target/decoy": ["target"] * len(peptides["targets"]),
            }
        )
        df = pd.concat([df, entry], ignore_index=True)
    df.to_csv(out_file, sep="\t", index=True)


def _create_tide_results_decoy(tide_dir, built_dict):
    """Create a fake TIDE search result file (decoy)."""
    out_file = tide_dir / "tide-search.decoy.txt"
    df = pd.DataFrame(columns=["scan", "sequence", "target/decoy"])
    for scan, peptides in built_dict.items():
        entry = pd.DataFrame.from_dict(
            {
                "scan": [scan] * len(peptides["decoys"]),
                "sequence": peptides["decoys"],
                "target/decoy": ["decoy"] * len(peptides["decoys"]),
            }
        )
        df = pd.concat([df, entry], ignore_index=True)
    df.to_csv(out_file, sep="\t", index=True)<|MERGE_RESOLUTION|>--- conflicted
+++ resolved
@@ -17,14 +17,12 @@
 
 
 @pytest.fixture
-<<<<<<< HEAD
 def tiny_fasta_file(tmp_path):
     fasta_file = tmp_path / "tiny_fasta.fasta"
     with fasta_file.open("w+") as fasta_ref:
         fasta_ref.write(
             ">foo\nMEAPAQLLFLLLLWLPDTTREIVMTQSPPTLSLSPGERVTLSCRASQSVSSSYLTWYQQKPGQAPRLLIYGASTRATSIPARFSGSGSGTDFTLTISSLQPEDFAVYYCQQDYNLP"
         )
-
     return fasta_file
 
 
@@ -44,8 +42,6 @@
     return _create_mgf(peptides, mgf_file, mod_aa_mass={"C": 160.030649})
 
 
-def _create_mgf(peptides, mgf_file, random_state=42, mod_aa_mass=None):
-=======
 def mgf_small_unannotated(tmp_path):
     """An MGF file with 2 unannotated spectra."""
     peptides = ["LESLIEK", "PEPTIDEK"]
@@ -53,8 +49,7 @@
     return _create_mgf(peptides, mgf_file, annotate=False)
 
 
-def _create_mgf(peptides, mgf_file, random_state=42, annotate=True):
->>>>>>> aee3534a
+def _create_mgf(peptides, mgf_file, random_state=42, mod_aa_mass=None, annotate=True):
     """
     Create a fake MGF file from one or more peptides.
 
@@ -66,14 +61,11 @@
         The MGF file to create.
     random_state : int or numpy.random.Generator, optional
         The random seed. The charge states are chosen to be 2 or 3 randomly.
-<<<<<<< HEAD
     mod_aa_mass : dict, optional
         A dictionary that specifies the modified masses of amino acids.
         e.g. {"C": 160.030649} for carbamidomethylated C.
-=======
     annotate: bool, optional
         Whether to add peptide annotations to mgf file
->>>>>>> aee3534a
 
     Returns
     -------
@@ -81,12 +73,7 @@
     """
     rng = np.random.default_rng(random_state)
     entries = [
-<<<<<<< HEAD
-        _create_mgf_entry(p, rng.choice([2, 3]), mod_aa_mass) for p in peptides
-=======
-        _create_mgf_entry(p, rng.choice([2, 3]), annotate=annotate)
-        for p in peptides
->>>>>>> aee3534a
+        _create_mgf_entry(p, rng.choice([2, 3]), mod_aa_mass=mod_aa_mass, annotate=annotate) for p in peptides
     ]
     with mgf_file.open("w+") as mgf_ref:
         mgf_ref.write("\n".join(entries))
@@ -94,11 +81,7 @@
     return mgf_file
 
 
-<<<<<<< HEAD
-def _create_mgf_entry(peptide, charge=2, mod_aa_mass=None):
-=======
-def _create_mgf_entry(peptide, charge=2, annotate=True):
->>>>>>> aee3534a
+def _create_mgf_entry(peptide, charge=2, mod_aa_mass=None, annotate=True):
     """
     Create a MassIVE-KB style MGF entry for a single PSM.
 
@@ -108,13 +91,10 @@
         A peptide sequence.
     charge : int, optional
         The peptide charge state.
-<<<<<<< HEAD
     mod_aa_mass : dict, optional
         A dictionary that specifies the modified masses of amino acids.
-=======
     annotate: bool, optional
         Whether to add peptide annotation to entry
->>>>>>> aee3534a
 
     Returns
     -------
