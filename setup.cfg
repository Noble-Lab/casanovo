--- conflicted
+++ resolved
@@ -21,12 +21,8 @@
 packages = find:
 python_requires = >=3.8
 install_requires =
-<<<<<<< HEAD
+    click
     depthcharge-ms @ git+https://github.com/wfondrie/depthcharge@3dda29053ab479fa31fa1309f65f285d04481c1e
-=======
-    click
-    depthcharge-ms @ git+https://github.com/wfondrie/depthcharge@75fad7df9869572290ec79ec6a67d5d329b7a6c7
->>>>>>> c0c9fdb6
     numpy
     pandas
     pytorch-lightning
