--- conflicted
+++ resolved
@@ -20,13 +20,9 @@
 requires-python = ">=3.8"
 dependencies = [
     "appdirs",
-<<<<<<< HEAD
-    "depthcharge-ms>=0.2.0,<=0.3.0",
     "lightning>=2.0",
-=======
     "click",
     "depthcharge-ms>=0.2.0,<0.3.0",
->>>>>>> 621ebdc6
     "natsort",
     "numpy",
     "pandas",
